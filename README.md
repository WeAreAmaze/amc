--- conflicted
+++ resolved
@@ -1,77 +1,72 @@
-# AmazeChain
-<<<<<<< HEAD
-AmazeChain(AMC) is an implementation of public blockchain (execution client), on the efficiency frontier, written in Go.AmazeChain(AMC) uses modern cryptography methods and other techniques to increase submission efficiency and security.Join our world to develop.
-
-=======
-AmazeChain(AMC) is an implementation of public blockchain (execution client), on the efficiency frontier, written in Go.We welcome all people with lofty ideals to join us.
->>>>>>> 9c478ca9
-
-**Disclaimer: this software is currently a tech preview. We will do our best to keep it stable and make no breaking changes, but we don't guarantee anything. Things can and will break.**
-
-## System Requirements
-
-* For an Full node :  >=200GB  storage space.
-
-SSD or NVMe. Do not recommend HDD.
-
-RAM: >=16GB, 64-bit architecture, [Golang version >= 1.19](https://golang.org/doc/install)
-
-
-## Build from source code
-For building the latest alpha release (this will be suitable for most users just wanting to run a node):
-
-### Most Linux systems and macOS
-
-AMC is written in Go, so building from source code requires the most recent version of Go to be installed.
-Instructions for installing Go are available at the [Go installation page](https://golang.org/doc/install) and necessary bundles can be downloaded from the [Go download page](https://golang.org/dl/).
-And the repository should be cloned to a local repository. Then, the command make amc configures everything for a temporary build and cleans up afterwards. This method of building only works on UNIX-like operating systems
-```sh
-git clone https://github.com/amazechain/amc.git
-cd amc
-git checkout alpha
-make amc
-./build/bin/amc
-```
-### Windows
-
-Windows users may run AMC in 3 possible ways:
-
-* Build executable binaries natively for Windows using [Chocolatey package manager](https://chocolatey.org/)
-* Use Docker :  see [docker-compose.yml](./docker-compose.yml)
-* Use WSL (Windows Subsystem for Linux) **strictly on version 2**. Under this option you can build amc just as you would on a regular Linux distribution. You can point your data also to any of the mounted Windows partitions (eg. `/mnt/c/[...]`, `/mnt/d/[...]` etc) but in such case be advised performance is impacted: this is due to the fact those mount points use `DrvFS` which is a [network file system](#blocks-execution-is-slow-on-cloud-network-drives) and, additionally, MDBX locks the db for exclusive access which implies only one process at a time can access data.  This has consequences on the running of `rpcdaemon` which has to be configured as [Remote DB](#for-remote-db) even if it is executed on the very same computer. If instead your data is hosted on the native Linux filesystem non limitations apply. **Please also note the default WSL2 environment has its own IP address which does not match the one of the network interface of Windows host: take this into account when configuring NAT for port 30303 on your router.**
-
-
-### Docker container
-Docker allows for building and running AMC via containers. This alleviates the need for installing build dependencies onto the host OS.
-see [docker-compose.yml](./docker-compose.yml) [dockerfile](./Dockerfile).
-For convenience we provide the following commands:
-```sh
-make images # build docker images than contain executable AMC binaries
-make up # alias for docker-compose up -d && docker-compose logs -f 
-make down # alias for docker-compose down && clean docker data
-make start #  alias for docker-compose start && docker-compose logs -f 
-make stop # alias for docker-compose stop
-```
-
-## Executables
-
-The AmazeChain project comes with one wrappers/executables found in the `cmd`
-directory.
-
-|    Command    | Description                                                                                                                                                                                                                                                                                                                                                                                                                                                                                                                                       |
-| :-----------: | ------------------------------------------------------------------------------------------------------------------------------------------------------------------------------------------------------------------------------------------------------------------------------------------------------------------------------------------------------------------------------------------------------------------------------------------------------------------------------------------------------------------------------------------------- |
-|  **`AmazeChain`**   | Our main AmazeChain CLI client.  It can be used by other processes as a gateway into the AmazeChain network via JSON RPC endpoints exposed on top of HTTP transports. `AmazeChain --help`  for command line options.          |
-
-
-## AMC ports
-
-| Port  | Protocol  |               Purpose               |  Expose |
-|:-----:|:---------:|:-----------------------------------:|:-------:|
-| 61016 | TCP & UDP | amc/msg/ && amc/discover && amc/app |  Public |
-| 20012 |    TCP    |            Json rpc/HTTP            |  Public |
-| 20013 |    TCP    |         Json rpc/Websocket          |  Public |
-| 4000  |    TCP    |         BlockChain Explorer         |  Public |
-
-## License
-The AmazeChain library is licensed under the
-[GNU General Public License v3.0](https://www.gnu.org/licenses/gpl-3.0.en.html).
+# AmazeChain
+AmazeChain(AMC) is an implementation of public blockchain (execution client), on the efficiency frontier, written in Go.AmazeChain(AMC) uses modern cryptography methods and other techniques to increase submission efficiency and security.Join our world to develop.
+
+**Disclaimer: this software is currently a tech preview. We will do our best to keep it stable and make no breaking changes, but we don't guarantee anything. Things can and will break.**
+
+## System Requirements
+
+* For an Full node :  >=200GB  storage space.
+
+SSD or NVMe. Do not recommend HDD.
+
+RAM: >=16GB, 64-bit architecture, [Golang version >= 1.19](https://golang.org/doc/install)
+
+
+## Build from source code
+For building the latest alpha release (this will be suitable for most users just wanting to run a node):
+
+### Most Linux systems and macOS
+
+AMC is written in Go, so building from source code requires the most recent version of Go to be installed.
+Instructions for installing Go are available at the [Go installation page](https://golang.org/doc/install) and necessary bundles can be downloaded from the [Go download page](https://golang.org/dl/).
+And the repository should be cloned to a local repository. Then, the command make amc configures everything for a temporary build and cleans up afterwards. This method of building only works on UNIX-like operating systems
+```sh
+git clone https://github.com/amazechain/amc.git
+cd amc
+git checkout alpha
+make amc
+./build/bin/amc
+```
+### Windows
+
+Windows users may run AMC in 3 possible ways:
+
+* Build executable binaries natively for Windows using [Chocolatey package manager](https://chocolatey.org/)
+* Use Docker :  see [docker-compose.yml](./docker-compose.yml)
+* Use WSL (Windows Subsystem for Linux) **strictly on version 2**. Under this option you can build amc just as you would on a regular Linux distribution. You can point your data also to any of the mounted Windows partitions (eg. `/mnt/c/[...]`, `/mnt/d/[...]` etc) but in such case be advised performance is impacted: this is due to the fact those mount points use `DrvFS` which is a [network file system](#blocks-execution-is-slow-on-cloud-network-drives) and, additionally, MDBX locks the db for exclusive access which implies only one process at a time can access data.  This has consequences on the running of `rpcdaemon` which has to be configured as [Remote DB](#for-remote-db) even if it is executed on the very same computer. If instead your data is hosted on the native Linux filesystem non limitations apply. **Please also note the default WSL2 environment has its own IP address which does not match the one of the network interface of Windows host: take this into account when configuring NAT for port 30303 on your router.**
+
+
+### Docker container
+Docker allows for building and running AMC via containers. This alleviates the need for installing build dependencies onto the host OS.
+see [docker-compose.yml](./docker-compose.yml) [dockerfile](./Dockerfile).
+For convenience we provide the following commands:
+```sh
+make images # build docker images than contain executable AMC binaries
+make up # alias for docker-compose up -d && docker-compose logs -f 
+make down # alias for docker-compose down && clean docker data
+make start #  alias for docker-compose start && docker-compose logs -f 
+make stop # alias for docker-compose stop
+```
+
+## Executables
+
+The AmazeChain project comes with one wrappers/executables found in the `cmd`
+directory.
+
+|    Command    | Description                                                                                                                                                                                                                                                                                                                                                                                                                                                                                                                                       |
+| :-----------: | ------------------------------------------------------------------------------------------------------------------------------------------------------------------------------------------------------------------------------------------------------------------------------------------------------------------------------------------------------------------------------------------------------------------------------------------------------------------------------------------------------------------------------------------------- |
+|  **`AmazeChain`**   | Our main AmazeChain CLI client.  It can be used by other processes as a gateway into the AmazeChain network via JSON RPC endpoints exposed on top of HTTP transports. `AmazeChain --help`  for command line options.          |
+
+
+## AMC ports
+
+| Port  | Protocol  |               Purpose               |  Expose |
+|:-----:|:---------:|:-----------------------------------:|:-------:|
+| 61016 | TCP & UDP | amc/msg/ && amc/discover && amc/app |  Public |
+| 20012 |    TCP    |            Json rpc/HTTP            |  Public |
+| 20013 |    TCP    |         Json rpc/Websocket          |  Public |
+| 4000  |    TCP    |         BlockChain Explorer         |  Public |
+
+## License
+The AmazeChain library is licensed under the
+[GNU General Public License v3.0](https://www.gnu.org/licenses/gpl-3.0.en.html).