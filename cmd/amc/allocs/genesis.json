--- conflicted
+++ resolved
@@ -1,7 +1,5 @@
 {
   "miners": [
-    "AMCf39Fd6e51aad88F6F4ce6aB8827279cffFb92266",
-    "AMC5679AAcA8BC5A1ba9281B1da5a2288A6eC439149",
     "AMCA2142AB3F25EAA9985F22C3F5B1FF9FA378DAC21"
   ],
   "timestamp": 1678174066,
@@ -22,7 +20,6 @@
     "berlinBlock": 0,
     "londonBlock": 0,
     "arrowGlacierBlock": 0,
-<<<<<<< HEAD
     "beijingBlock": 40000,
     "engine": {
       "name": "APosEngine",
@@ -37,27 +34,9 @@
         "inMemory": false,
         "rewardEpoch": 10800,
         "rewardLimit": 500000000000000000,
-        "depositContract": "0xE78629fCEb0aB8Fb4901AE67d373C061fbd8AA14"
+        "depositContract": "AMCE78629fCEb0aB8Fb4901AE67d373C061fbd8AA14",
+        "depositNFTContract": "AMC0D06061B9C9F0ccd3dfCdeF943e0F9ae506a8398"
       }
-=======
-    "beijingBlock": 40000
-  },
-  "engine": {
-    "name": "APosEngine",
-    "period": 8,
-    "gasFloor": 0,
-    "gasCeil": 30000000,
-    "apos": {
-      "epoch": 3000,
-      "checkpointInterval": 0,
-      "inmemorySnapshots": 0,
-      "inmemorySignatures": 0,
-      "inMemory": false,
-      "rewardEpoch": 10800,
-      "rewardLimit": 500000000000000000,
-      "depositContract": "AMCE78629fCEb0aB8Fb4901AE67d373C061fbd8AA14",
-      "depositNFTContract": "AMC0D06061B9C9F0ccd3dfCdeF943e0F9ae506a8398"
->>>>>>> 6a4f9c79
     }
   },
 
