--- conflicted
+++ resolved
@@ -145,21 +145,12 @@
 }
 
 var consensusFlag = []cli.Flag{
-<<<<<<< HEAD
-	&cli.StringFlag{
-		Name:        "engine.type",
-		Usage:       "consensus engine",
-		Value:       "APosEngine", //APoaEngine,APosEngine
-		Destination: &DefaultConfig.GenesisBlockCfg.Config.Engine.EngineName,
-	},
-=======
 	//&cli.StringFlag{
 	//	Name:        "engine.type",
 	//	Usage:       "consensus engine",
 	//	Value:       "APosEngine", //APoaEngine,APosEngine
 	//	Destination: &DefaultConfig.ChainCfg.Consensus,
 	//},
->>>>>>> 94324c85
 	&cli.BoolFlag{
 		Name:        "engine.miner",
 		Usage:       "miner",
@@ -170,11 +161,7 @@
 		Name:        "engine.etherbase",
 		Usage:       "consensus etherbase",
 		Value:       "",
-<<<<<<< HEAD
-		Destination: &DefaultConfig.GenesisBlockCfg.Config.Engine.Etherbase,
-=======
 		Destination: &DefaultConfig.Miner.Etherbase,
->>>>>>> 94324c85
 	},
 }
 
