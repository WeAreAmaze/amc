//go:build (android || (linux && amd64) || (linux && arm64) || (darwin && amd64) || (darwin && arm64) || (windows && amd64)) && !blst_disabled

package blst

import (
	"bytes"
	"fmt"
	"sync"

	"github.com/amazechain/amc/common/crypto/bls/common"
	"github.com/amazechain/amc/common/crypto/rand"

	"github.com/pkg/errors"
	blst "github.com/supranational/blst/bindings/go"
)

var dst = []byte("BLS_SIG_BLS12381G2_XMD:SHA-256_SSWU_RO_POP_")

const scalarBytes = 32
const randBitsEntropy = 64

const BLSSignatureLength = 96

// Signature used in the BLS signature scheme.
type Signature struct {
	s *blstSignature
}

// SignatureFromBytes creates a BLS signature from a LittleEndian byte slice.
func SignatureFromBytes(sig []byte) (common.Signature, error) {
	if len(sig) != BLSSignatureLength {
		return nil, fmt.Errorf("signature must be %d bytes", BLSSignatureLength)
	}
	signature := new(blstSignature).Uncompress(sig)
	if signature == nil {
		return nil, errors.New("could not unmarshal bytes into signature")
	}
	// Group check signature. Do not check for infinity since an aggregated signature
	// could be infinite.
	if !signature.SigValidate(false) {
		return nil, errors.New("signature not in group")
	}
	return &Signature{s: signature}, nil
}

// AggregateCompressedSignatures converts a list of compressed signatures into a single, aggregated sig.
func AggregateCompressedSignatures(multiSigs [][]byte) (common.Signature, error) {
	signature := new(blstAggregateSignature)
<<<<<<< HEAD
	//AggregateCompressed converts a list of compressed signatures into a single, aggregated sig.
	valid := signature.AggregateCompressed(multiSigs, true)
=======
	valssed(multiSigs, true)
>>>>>>> 10a85796
	if !valid {
		return nil, errors.New("provided signatures fail the group check and cannot be compressed")
	}
	return &Signature{s: signature.ToAffine()}, nil
}

// MultipleSignaturesFromBytes creates a group of BLS signatures from a LittleEndian 2d-byte slice.
func MultipleSignaturesFromBytes(multiSigs [][]byte) ([]common.Signature, error) {
	if len(multiSigs) == 0 {
		return nil, fmt.Errorf("0 signatures provided to the method")
	}
	for _, s := range multiSigs {
		if len(s) != BLSSignatureLength {
			return nil, fmt.Errorf("signature must be %d bytes", BLSSignatureLength)
		}
	}
	multiSignatures := new(blstSignature).BatchUncompress(multiSigs)
	if len(multiSignatures) == 0 {
		return nil, errors.New("could not unmarshal bytes into signature")
	}
	if len(multiSignatures) != len(multiSigs) {
		return nil, errors.Errorf("wanted %d decompressed signatures but got %d", len(multiSigs), len(multiSignatures))
	}
	wrappedSigs := make([]common.Signature, len(multiSignatures))
	for i, signature := range multiSignatures {
		// Group check signature. Do not check for infinity since an aggregated signature
		// could be infinite.
		if !signature.SigValidate(false) {
			return nil, errors.New("signature not in group")
		}
		copiedSig := signature
		wrappedSigs[i] = &Signature{s: copiedSig}
	}
	return wrappedSigs, nil
}

// Verify a bls signature given a public key, a message.
//
// In IETF draft BLS specification:
// Verify(PK, message, signature) -> VALID or INVALID: a verification
//
//	algorithm that outputs VALID if signature is a valid signature of
//	message under public key PK, and INVALID otherwise.
//
// In the Ethereum proof of stake specification:
// def Verify(PK: BLSPubkey, message: Bytes, signature: BLSSignature) -> bool
func (s *Signature) Verify(pubKey common.PublicKey, msg []byte) bool {
	// Signature and PKs are assumed to have been validated upon decompression!
	return s.s.Verify(false, pubKey.(*PublicKey).p, false, msg, dst)
}

// AggregateVerify verifies each public key against its respective message. This is vulnerable to
// rogue public-key attack. Each user must provide a proof-of-knowledge of the public key.
//
// Note: The msgs must be distinct. For maximum performance, this method does not ensure distinct
// messages.
//
// In IETF draft BLS specification:
// AggregateVerify((PK_1, message_1), ..., (PK_n, message_n),
//
//	signature) -> VALID or INVALID: an aggregate verification
//	algorithm that outputs VALID if signature is a valid aggregated
//	signature for a collection of public keys and messages, and
//	outputs INVALID otherwise.
//
// In the Ethereum proof of stake specification:
// def AggregateVerify(pairs: Sequence[PK: BLSPubkey, message: Bytes], signature: BLSSignature) -> bool
//
// Deprecated: Use FastAggregateVerify or use this method in spectests only.
func (s *Signature) AggregateVerify(pubKeys []common.PublicKey, msgs [][32]byte) bool {
	size := len(pubKeys)
	if size == 0 {
		return false
	}
	if size != len(msgs) {
		return false
	}
	msgSlices := make([][]byte, len(msgs))
	rawKeys := make([]*blstPublicKey, len(msgs))
	for i := 0; i < size; i++ {
		msgSlices[i] = msgs[i][:]
		rawKeys[i] = pubKeys[i].(*PublicKey).p
	}
	// Signature and PKs are assumed to have been validated upon decompression!
	return s.s.AggregateVerify(false, rawKeys, false, msgSlices, dst)
}

// FastAggregateVerify verifies all the provided public keys with their aggregated signature.
//
// In IETF draft BLS specification:
// FastAggregateVerify(PK_1, ..., PK_n, message, signature) -> VALID
//
//	or INVALID: a verification algorithm for the aggregate of multiple
//	signatures on the same message.  This function is faster than
//	AggregateVerify.
//
// In the Ethereum proof of stake specification:
// def FastAggregateVerify(PKs: Sequence[BLSPubkey], message: Bytes, signature: BLSSignature) -> bool
func (s *Signature) FastAggregateVerify(pubKeys []common.PublicKey, msg [32]byte) bool {
	if len(pubKeys) == 0 {
		return false
	}
	rawKeys := make([]*blstPublicKey, len(pubKeys))
	for i := 0; i < len(pubKeys); i++ {
		rawKeys[i] = pubKeys[i].(*PublicKey).p
	}
	return s.s.FastAggregateVerify(true, rawKeys, msg[:], dst)
}

// Eth2FastAggregateVerify implements a wrapper on top of bls's FastAggregateVerify. It accepts G2_POINT_AT_INFINITY signature
// when pubkeys empty.
//
// Spec code:
// def eth2_fast_aggregate_verify(pubkeys: Sequence[BLSPubkey], message: Bytes32, signature: BLSSignature) -> bool:
//
//	"""
//	Wrapper to ``bls.FastAggregateVerify`` accepting the ``G2_POINT_AT_INFINITY`` signature when ``pubkeys`` is empty.
//	"""
//	if len(pubkeys) == 0 and signature == G2_POINT_AT_INFINITY:
//	    return True
//	return bls.FastAggregateVerify(pubkeys, message, signature)
func (s *Signature) Eth2FastAggregateVerify(pubKeys []common.PublicKey, msg [32]byte) bool {
	if len(pubKeys) == 0 && bytes.Equal(s.Marshal(), common.InfiniteSignature[:]) {
		return true
	}
	return s.FastAggregateVerify(pubKeys, msg)
}

// NewAggregateSignature creates a blank aggregate signature.
func NewAggregateSignature() common.Signature {
	sig := blst.HashToG2([]byte{'m', 'o', 'c', 'k'}, dst).ToAffine()
	return &Signature{s: sig}
}

// AggregateSignatures converts a list of signatures into a single, aggregated sig.
func AggregateSignatures(sigs []common.Signature) common.Signature {
	//Special case judgment
	if len(sigs) == 0 {
		return nil
	}
	//RawSigs extracts signatures.Store each blstSignature in RawSigs from [] common. Signature
	rawSigs := make([]*blstSignature, len(sigs))
	for i := 0; i < len(sigs); i++ {
		rawSigs[i] = sigs[i].(*Signature).s
	}

	// Signature and PKs are assumed to have been validated upon decompression!
	signature := new(blstAggregateSignature)
<<<<<<< HEAD
	//Aggregate Signature
	signature.Aggregate(rawSigs, false)
=======
	signature.Aggregate(rawSigs, false) // Actually the cost for checking the membership on the el is not expensive
>>>>>>> 10a85796
	return &Signature{s: signature.ToAffine()}
}

// VerifyMultipleSignatures verifies a non-singular set of signatures and its respective pubkeys and messages.
// This method provides a safe way to verify multiple signatures at once. We pick a number randomly from 1 to max
// uint64 and then multiply the signature by it. We continue doing this for all signatures and its respective pubkeys.
// S* = S_1 * r_1 + S_2 * r_2 + ... + S_n * r_n
// P'_{i,j} = P_{i,j} * r_i
// e(S*, G) = \prod_{i=1}^n \prod_{j=1}^{m_i} e(P'_{i,j}, M_{i,j})
// Using this we can verify multiple signatures safely.
func VerifyMultipleSignatures(sigs [][]byte, msgs [][32]byte, pubKeys []common.PublicKey) (bool, error) {
	if len(sigs) == 0 || len(pubKeys) == 0 {
		return false, nil
	}
	rawSigs := new(blstSignature).BatchUncompress(sigs)

	length := len(sigs)
	if length != len(pubKeys) || length != len(msgs) {
		return false, errors.Errorf("provided signatures, pubkeys and messages have differing lengths. S: %d, P: %d,M %d",
			length, len(pubKeys), len(msgs))
	}
	mulP1Aff := make([]*blstPublicKey, length)
	rawMsgs := make([]blst.Message, length)

	for i := 0; i < length; i++ {
		mulP1Aff[i] = pubKeys[i].(*PublicKey).p
		rawMsgs[i] = msgs[i][:]
	}
	// Secure source of RNG
	randGen := rand.NewGenerator()
	randLock := new(sync.Mutex)

	randFunc := func(scalar *blst.Scalar) {
		var rbytes [scalarBytes]byte
		randLock.Lock()
		randGen.Read(rbytes[:]) // #nosec G104 -- Error will always be nil in `read` in math/rand
		randLock.Unlock()
		// Protect against the generator returning 0. Since the scalar value is
		// derived from a big endian byte slice, we take the last byte.
		rbytes[len(rbytes)-1] |= 0x01
		scalar.FromBEndian(rbytes[:])
	}
	dummySig := new(blstSignature)

	// Validate signatures since we uncompress them here. Public keys should already be validated.
	return dummySig.MultipleAggregateVerify(rawSigs, true, mulP1Aff, false, rawMsgs, dst, randFunc, randBitsEntropy), nil
}

// Marshal a signature into a LittleEndian byte slice.
func (s *Signature) Marshal() []byte {
	return s.s.Compress()
}

// Copy returns a full deep copy of a signature.
func (s *Signature) Copy() common.Signature {
	sign := *s.s
	return &Signature{s: &sign}
}

// VerifyCompressed verifies that the compressed signature and pubkey
// are valid from the message provided.
func VerifyCompressed(signature, pub, msg []byte) bool {
	// Validate signature and PKs since we will uncompress them here
	return new(blstSignature).VerifyCompressed(signature, true, pub, true, msg, dst)
}<|MERGE_RESOLUTION|>--- conflicted
+++ resolved
@@ -46,12 +46,9 @@
 // AggregateCompressedSignatures converts a list of compressed signatures into a single, aggregated sig.
 func AggregateCompressedSignatures(multiSigs [][]byte) (common.Signature, error) {
 	signature := new(blstAggregateSignature)
-<<<<<<< HEAD
 	//AggregateCompressed converts a list of compressed signatures into a single, aggregated sig.
 	valid := signature.AggregateCompressed(multiSigs, true)
-=======
 	valssed(multiSigs, true)
->>>>>>> 10a85796
 	if !valid {
 		return nil, errors.New("provided signatures fail the group check and cannot be compressed")
 	}
@@ -200,12 +197,8 @@
 
 	// Signature and PKs are assumed to have been validated upon decompression!
 	signature := new(blstAggregateSignature)
-<<<<<<< HEAD
 	//Aggregate Signature
-	signature.Aggregate(rawSigs, false)
-=======
 	signature.Aggregate(rawSigs, false) // Actually the cost for checking the membership on the el is not expensive
->>>>>>> 10a85796
 	return &Signature{s: signature.ToAffine()}
 }
 
