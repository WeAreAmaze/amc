// Copyright 2022 The AmazeChain Authors
// This file is part of the AmazeChain library.
//
// The AmazeChain library is free software: you can redistribute it and/or modify
// it under the terms of the GNU Lesser General Public License as published by
// the Free Software Foundation, either version 3 of the License, or
// (at your option) any later version.
//
// The AmazeChain library is distributed in the hope that it will be useful,
// but WITHOUT ANY WARRANTY; without even the implied warranty of
// MERCHANTABILITY or FITNESS FOR A PARTICULAR PURPOSE. See the
// GNU Lesser General Public License for more details.
//
// You should have received a copy of the GNU Lesser General Public License
// along with the AmazeChain library. If not, see <http://www.gnu.org/licenses/>.

package conf

import (
	"github.com/amazechain/amc/common/types"
	"github.com/holiman/uint256"

	"github.com/amazechain/amc/params"
)

<<<<<<< HEAD
type GenesisBlockConfig struct {
	Config *params.ChainConfig `json:"config" yaml:"config"`

	//	ChainID    uint64             `json:"chainID" yaml:"chainID"`
	Nonce      uint64        `json:"nonce"`
	Timestamp  uint64        `json:"timestamp"`
	ExtraData  []byte        `json:"extraData"`
	GasLimit   uint64        `json:"gasLimit"   gencodec:"required"`
	Difficulty *uint256.Int  `json:"difficulty" gencodec:"required"`
	Mixhash    types.Hash    `json:"mixHash"`
	Coinbase   types.Address `json:"coinbase"`

	//Engine *ConsensusConfig `json:"engine" yaml:"engine"`
	Miners []string   `json:"miners" yaml:"miners"`
	Alloc  []Allocate `json:"alloc" yaml:"alloc"  gencodec:"required"`
=======
type Genesis struct {
	Config     *params.ChainConfig `json:"config" yaml:"config"`
	Nonce      uint64              `json:"nonce"`
	Timestamp  uint64              `json:"timestamp"`
	ExtraData  []byte              `json:"extraData"`
	GasLimit   uint64              `json:"gasLimit"   gencodec:"required"`
	Difficulty *uint256.Int        `json:"difficulty" gencodec:"required"`
	Mixhash    types.Hash          `json:"mixHash"`
	Coinbase   types.Address       `json:"coinbase"`

	//Engine *ConsensusConfig `json:"engine" yaml:"engine"`
	Miners []string     `json:"miners" yaml:"miners"`
	Alloc  GenesisAlloc `json:"alloc" yaml:"alloc"  gencodec:"required"`
>>>>>>> 94324c85

	// These fields are used for consensus tests. Please don't use them
	// in actual genesis blocks.
	Number     uint64       `json:"number"`
	GasUsed    uint64       `json:"gasUsed"`
	ParentHash types.Hash   `json:"parentHash"`
	BaseFee    *uint256.Int `json:"baseFeePerGas"`
}

// GenesisAlloc specifies the initial state that is part of the genesis block.
type GenesisAlloc map[types.Address]GenesisAccount

type GenesisAccount struct {
	//Address string                    `json:"address" toml:"address"`
	Balance string                    `json:"balance"`
	Code    []byte                    `json:"code,omitempty"`
	Storage map[types.Hash]types.Hash `json:"storage,omitempty"`
	Nonce   uint64                    `json:"nonce,omitempty"`
}<|MERGE_RESOLUTION|>--- conflicted
+++ resolved
@@ -23,23 +23,6 @@
 	"github.com/amazechain/amc/params"
 )
 
-<<<<<<< HEAD
-type GenesisBlockConfig struct {
-	Config *params.ChainConfig `json:"config" yaml:"config"`
-
-	//	ChainID    uint64             `json:"chainID" yaml:"chainID"`
-	Nonce      uint64        `json:"nonce"`
-	Timestamp  uint64        `json:"timestamp"`
-	ExtraData  []byte        `json:"extraData"`
-	GasLimit   uint64        `json:"gasLimit"   gencodec:"required"`
-	Difficulty *uint256.Int  `json:"difficulty" gencodec:"required"`
-	Mixhash    types.Hash    `json:"mixHash"`
-	Coinbase   types.Address `json:"coinbase"`
-
-	//Engine *ConsensusConfig `json:"engine" yaml:"engine"`
-	Miners []string   `json:"miners" yaml:"miners"`
-	Alloc  []Allocate `json:"alloc" yaml:"alloc"  gencodec:"required"`
-=======
 type Genesis struct {
 	Config     *params.ChainConfig `json:"config" yaml:"config"`
 	Nonce      uint64              `json:"nonce"`
@@ -53,7 +36,6 @@
 	//Engine *ConsensusConfig `json:"engine" yaml:"engine"`
 	Miners []string     `json:"miners" yaml:"miners"`
 	Alloc  GenesisAlloc `json:"alloc" yaml:"alloc"  gencodec:"required"`
->>>>>>> 94324c85
 
 	// These fields are used for consensus tests. Please don't use them
 	// in actual genesis blocks.
