--- conflicted
+++ resolved
@@ -268,17 +268,12 @@
 		return
 	}
 
-<<<<<<< HEAD
 	rwTx, err := d.db.BeginRw(d.ctx)
 	defer rwTx.Rollback()
 	if err != nil {
 		log.Error("cannot open db", "err", err)
 		return
 	}
-=======
-		if tx != nil {
-			log.Info("add Deposit info", "address", tx.From(), "amount", amount.String())
->>>>>>> cf1559af
 
 	//
 	if err = rawdb.UndoDeposit(rwTx, txAddress, amount); err != nil {
