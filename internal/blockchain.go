// Copyright 2022 The AmazeChain Authors
// This file is part of the AmazeChain library.
//
// The AmazeChain library is free software: you can redistribute it and/or modify
// it under the terms of the GNU Lesser General Public License as published by
// the Free Software Foundation, either version 3 of the License, or
// (at your option) any later version.
//
// The AmazeChain library is distributed in the hope that it will be useful,
// but WITHOUT ANY WARRANTY; without even the implied warranty of
// MERCHANTABILITY or FITNESS FOR A PARTICULAR PURPOSE. See the
// GNU Lesser General Public License for more details.
//
// You should have received a copy of the GNU Lesser General Public License
// along with the AmazeChain library. If not, see <http://www.gnu.org/licenses/>.

package internal

import (
	"context"
	"errors"
	"fmt"
	"github.com/amazechain/amc/common/math"
	"github.com/amazechain/amc/contracts/deposit"
	"github.com/amazechain/amc/internal/metrics/prometheus"
	"github.com/amazechain/amc/internal/p2p"
	"github.com/amazechain/amc/utils"
	"github.com/holiman/uint256"
	"google.golang.org/protobuf/proto"
	"sort"
	"sync"
	"sync/atomic"
	"time"

	"github.com/amazechain/amc/modules/state"
	"github.com/amazechain/amc/params"
	"github.com/ledgerwatch/erigon-lib/kv"

	"github.com/amazechain/amc/api/protocol/msg_proto"
	"github.com/amazechain/amc/common"
	block2 "github.com/amazechain/amc/common/block"
	"github.com/amazechain/amc/common/types"
	"github.com/amazechain/amc/internal/consensus"
	"github.com/amazechain/amc/log"
	event "github.com/amazechain/amc/modules/event/v2"
	"github.com/amazechain/amc/modules/rawdb"
	lru "github.com/hashicorp/golang-lru/v2"
	"github.com/libp2p/go-libp2p/core/peer"
)

var (
	ErrKnownBlock           = errors.New("block already known")
	ErrUnknownAncestor      = errors.New("unknown ancestor")
	ErrPrunedAncestor       = errors.New("pruned ancestor")
	ErrFutureBlock          = errors.New("block in the future")
	ErrInvalidNumber        = errors.New("invalid block number")
	ErrInvalidTerminalBlock = errors.New("insertion is interrupted")
	errChainStopped         = errors.New("blockchain is stopped")
	errInsertionInterrupted = errors.New("insertion is interrupted")
	errBlockDoesNotExist    = errors.New("block does not exist in blockchain")
)
var (
	headBlockGauge       = prometheus.GetOrCreateCounter("chain_head_block", true)
	blockInsertTimer     = prometheus.GetOrCreateHistogram("chain_inserts")
	blockValidationTimer = prometheus.GetOrCreateHistogram("chain_validation")
	blockExecutionTimer  = prometheus.GetOrCreateHistogram("chain_execution")
	blockWriteTimer      = prometheus.GetOrCreateHistogram("chain_write")
)

type WriteStatus byte

const (
	NonStatTy   WriteStatus = iota //
	CanonStatTy                    //
	SideStatTy                     //
)

const (
	//maxTimeFutureBlocks
	blockCacheLimit     = 1024
	receiptsCacheLimit  = 32
	maxFutureBlocks     = 256
	maxTimeFutureBlocks = 5 * 60 // 5 min

	headerCacheLimit = 1024
	tdCacheLimit     = 1024
	numberCacheLimit = 2048
)

type BlockChain struct {
	chainConfig  *params.ChainConfig
	engineConf   *params.ConsensusConfig
	ctx          context.Context
	cancel       context.CancelFunc
	genesisBlock block2.IBlock
	//blocks       []block2.IBlock
	//headers      []block2.IHeader
	currentBlock atomic.Pointer[block2.Block]
	//state        *statedb.StateDB
	ChainDB kv.RwDB
	engine  consensus.Engine

	insertLock    chan struct{}
	latestBlockCh chan block2.IBlock
	lock          *utils.ClosableMutex

	peers map[peer.ID]bool

	chBlocks chan block2.IBlock

	p2p p2p.P2P

	errorCh chan error

	process Processor

	wg sync.WaitGroup //

	procInterrupt atomic.Bool // insert chain
	futureBlocks  *lru.Cache[types.Hash, *block2.Block]
	receiptCache  *lru.Cache[types.Hash, []*block2.Receipt]
	blockCache    *lru.Cache[types.Hash, *block2.Block]

	headerCache *lru.Cache[types.Hash, *block2.Header]
	numberCache *lru.Cache[types.Hash, uint64]
	tdCache     *lru.Cache[types.Hash, *uint256.Int]

	forker    *ForkChoice
	validator Validator
}

type insertStats struct {
	queued, processed, ignored int
	usedGas                    uint64
	lastIndex                  int
	startTime                  time.Time
}

//func (bc *BlockChain) GetState() *statedb.StateDB {
//	return bc.state
//}

func (bc *BlockChain) Engine() consensus.Engine {
	return bc.engine
}

<<<<<<< HEAD
func NewBlockChain(ctx context.Context, genesisBlock block2.IBlock, engine consensus.Engine, downloader common.IDownloader, db kv.RwDB, p2p p2p.P2P, pConf *params.ChainConfig, eConf *params.ConsensusConfig) (common.IBlockChain, error) {
=======
func NewBlockChain(ctx context.Context, genesisBlock block2.IBlock, engine consensus.Engine, db kv.RwDB, p2p p2p.P2P, config *params.ChainConfig) (common.IBlockChain, error) {
>>>>>>> 94324c85
	c, cancel := context.WithCancel(ctx)
	blockCache, _ := lru.New[types.Hash, *block2.Block](blockCacheLimit)
	futureBlocks, _ := lru.New[types.Hash, *block2.Block](maxFutureBlocks)
	receiptsCache, _ := lru.New[types.Hash, []*block2.Receipt](receiptsCacheLimit)
	tdCache, _ := lru.New[types.Hash, *uint256.Int](tdCacheLimit)
	numberCache, _ := lru.New[types.Hash, uint64](numberCacheLimit)
	headerCache, _ := lru.New[types.Hash, *block2.Header](headerCacheLimit)
	bc := &BlockChain{
		chainConfig:  pConf, // Chain & network configuration
		engineConf:   eConf,
		genesisBlock: genesisBlock,
		//blocks:       []block2.IBlock{},
		//currentBlock:  current,
		ChainDB:       db,
		ctx:           c,
		cancel:        cancel,
		insertLock:    make(chan struct{}, 1),
		peers:         make(map[peer.ID]bool),
		chBlocks:      make(chan block2.IBlock, 100),
		errorCh:       make(chan error),
		p2p:           p2p,
		latestBlockCh: make(chan block2.IBlock, 50),
		engine:        engine,
		blockCache:    blockCache,
		tdCache:       tdCache,
		futureBlocks:  futureBlocks,
		receiptCache:  receiptsCache,

		numberCache: numberCache,
		headerCache: headerCache,
		lock:        utils.NewClosableMutex(),
	}
	if err := bc.loadLastState(); nil != err {
		return nil, err
	}

<<<<<<< HEAD
	bc.engine.VerifyHeader(bc, bc.CurrentBlock().Header(), false)
=======
	bc.currentBlock.Store(current)
	headBlockGauge.Set(current.Number64().Uint64())
>>>>>>> 94324c85
	bc.forker = NewForkChoice(bc, nil)
	//bc.process = avm.NewVMProcessor(ctx, bc, engine)
	bc.process = NewStateProcessor(pConf, bc, engine)
	bc.validator = NewBlockValidator(pConf, bc, engine)

	return bc, nil
}

func (bc *BlockChain) loadLastState() error {
	// Restore the last known head block
	var head types.Hash
	bc.ChainDB.View(bc.ctx, func(tx kv.Tx) error {
		head = rawdb.ReadHeadBlockHash(tx)
		return nil
	})
	if head == (types.Hash{}) {
		// Corrupt or empty database, init from scratch
		log.Warn("Empty database, resetting chain")
		return bc.Reset()
	}
	// Make sure the entire head block is available
	headBlock, _ := bc.GetBlockByHash(head)
	if headBlock == nil {
		// Corrupt or empty database, init from scratch
		log.Warn("Head block missing, resetting chain", "hash", head)
		return bc.Reset()
	}
	// Everything seems to be fine, set as the head block
	bc.currentBlock.Store(headBlock.(*block2.Block))
	return nil
}

func (bc *BlockChain) Config() *params.ChainConfig {
	return bc.chainConfig
}

//func (bc *BlockChain) StateAt(root types.Hash) evmtypes.IntraBlockState {
//	tx, err := bc.ChainDB.BeginRo(bc.ctx)
//	if nil != err {
//		return nil
//	}
//
//	blockNr := rawdb.ReadHeaderNumber(tx, root)
//	if nil == blockNr {
//		return nil
//	}
//
//	stateReader := state.NewStateHistoryReader(tx, tx, *blockNr)
//	return state.New(stateReader)
//	//return statedb.NewStateDB(root, bc.chainDB)
//}

func (bc *BlockChain) CurrentBlock() block2.IBlock {
	return bc.currentBlock.Load()
}

func (bc *BlockChain) Blocks() []block2.IBlock {
	return block2.Blocks{}
}

func (bc *BlockChain) InsertHeader(headers []block2.IHeader) (int, error) {
	//TODO implement me
	panic("implement me")
}

func (bc *BlockChain) GenesisBlock() block2.IBlock {
	return bc.genesisBlock
}

func (bc *BlockChain) Start() error {
	//if bc.pubsub == nil {
	//	return ErrInvalidPubSub
	//}

	bc.wg.Add(3)
	go bc.runLoop()
	//go bc.newBlockLoop()
	go bc.updateFutureBlocksLoop()

	return nil
}

// verifyBody
// Deprecated:
func (bc *BlockChain) verifyBody(block block2.IBlock) error {
	return nil
}

// verifyState
// Deprecated:
func (bc *BlockChain) verifyState(block block2.IBlock, state *state.IntraBlockState, receipts block2.Receipts, usedGas uint64) error {
	return nil
}

func (bc *BlockChain) AddPeer(hash string, remoteBlock uint64, peerID peer.ID) error {
	if bc.genesisBlock.Hash().String() != hash {
		return fmt.Errorf("failed to addPeer, err: genesis block different")
	}
	if _, ok := bc.peers[peerID]; ok {
		return fmt.Errorf("failed to addPeer, err: the peer already exists")
	}

	log.Debugf("local heigth:%d --> remote height: %d", bc.CurrentBlock().Number64(), remoteBlock)

	bc.peers[peerID] = true
	//if remoteBlock > bc.currentBlock.Number64().Uint64() {
	//	bc.syncChain(remoteBlock, peerID)
	//}

	return nil
}

func (bc *BlockChain) GetReceipts(blockHash types.Hash) (block2.Receipts, error) {
	rtx, err := bc.ChainDB.BeginRo(bc.ctx)
	defer rtx.Rollback()
	if nil != err {
		return nil, err
	}
	return rawdb.ReadReceiptsByHash(rtx, blockHash)
}

func (bc *BlockChain) GetLogs(blockHash types.Hash) ([][]*block2.Log, error) {
	receipts, err := bc.GetReceipts(blockHash)
	if err != nil {
		return nil, err
	}

	logs := make([][]*block2.Log, len(receipts))
	for i, receipt := range receipts {
		logs[i] = receipt.Logs
	}
	return logs, nil
}

// InsertBlock
// Deprecated:
func (bc *BlockChain) InsertBlock(blocks []block2.IBlock, isSync bool) (int, error) {
	//bc.lock.Lock()
	//defer bc.lock.Unlock()
	//runBlock := func(b block2.IBlock) error {
	//	//todo copy?
	//	stateDB := statedb.NewStateDB(b.ParentHash(), bc.chainDB, bc.changeDB)
	//
	//	receipts, logs, usedGas, err := bc.process.Processor(b, stateDB)
	//	if err != nil {
	//		return err
	//	}
	//	//verify state
	//	if err = bc.verifyState(b, stateDB, receipts, usedGas); err != nil {
	//		return err
	//	}
	//	_, err = stateDB.Commit(b.Number64())
	//	if err != nil {
	//		return err
	//	}
	//
	//	rawdb.StoreReceipts(bc.chainDB, b.Hash(), receipts)
	//
	//	if len(logs) > 0 {
	//		event.GlobalEvent.Send(&common.NewLogsEvent{Logs: logs})
	//	}
	//	if len(receipts) > 0 {
	//		log.Infof("Receipt len(%d), receipts: [%v]", len(receipts), receipts)
	//	}
	//	return nil
	//}
	//
	//current := bc.CurrentBlock()
	//var insertBlocks []block2.IBlock
	//for i, block := range blocks {
	//	if block.Number64() == current.Number64() && block.Difficulty().Compare(current.Difficulty()) == 1 {
	//		if err := bc.engine.VerifyHeader(bc, block.Header(), false); err != nil {
	//			log.Errorf("failed verify block err: %v", err)
	//			continue
	//		}
	//		//verify body
	//		if err := bc.verifyBody(block); err != nil {
	//			log.Errorf("failed verify block err: %v", err)
	//			continue
	//		}
	//		if err := runBlock(block); err != nil {
	//			log.Errorf("failed runblock, err:%v", err)
	//		}
	//		insertBlocks = append(insertBlocks, block)
	//		current = blocks[i]
	//
	//	} else if block.Number64().Equal(current.Number64().Add(uint256.NewInt(1))) && block.ParentHash().String() == current.Hash().String() {
	//		if err := bc.engine.VerifyHeader(bc, block.Header(), false); err != nil {
	//			log.Errorf("failed verify block err: %v", err)
	//			continue
	//		}
	//
	//		if err := runBlock(block); err != nil {
	//			log.Errorf("failed runblock, err:%v", err)
	//		} else {
	//			insertBlocks = append(insertBlocks, block)
	//			current = blocks[i]
	//		}
	//	} else {
	//		author, _ := bc.engine.Author(block.Header())
	//		log.Errorf("failed instert mew block, hash: %s, number: %s, diff: %s, miner: %s, txs: %d", block.Hash(), block.Number64().String(), block.Difficulty().String(), author.String(), len(block.Transactions()))
	//		log.Errorf("failed instert cur block, hash: %s, number: %s, diff: %s, miner: %s, txs: %d", current.Hash(), current.Number64().String(), current.Difficulty().String(), author.String(), len(current.Transactions()))
	//	}
	//
	//}
	//
	//if len(insertBlocks) > 0 {
	//	if _, err := rawdb.SaveBlocks(bc.chainDB, insertBlocks); err != nil {
	//		log.Errorf("failed to save blocks, err: %v", err)
	//		return 0, err
	//	}
	//
	//	if err := rawdb.SaveLatestBlock(bc.chainDB, current); err != nil {
	//		log.Errorf("failed to save lates blocks, err: %v", err)
	//		return 0, err
	//	}
	//	bc.currentBlock = current
	//
	//	if !isSync {
	//		i := event.GlobalEvent.Send(&current)
	//		author, _ := bc.engine.Author(current.Header())
	//		log.Debugf("current number:%d, miner: %s, feed send count: %d", current.Number64().Uint64(), author, i)
	//	}
	//
	//	return len(insertBlocks), nil
	//}

	return 0, fmt.Errorf("invalid block len(%d)", len(blocks))
}

func (bc *BlockChain) LatestBlockCh() (block2.IBlock, error) {
	select {
	case <-bc.ctx.Done():
		return nil, fmt.Errorf("the main chain is closed")
	case block, ok := <-bc.latestBlockCh:
		if !ok {
			return nil, fmt.Errorf("the main chain is closed")
		}

		return block, nil
	}
}

func (bc *BlockChain) runLoop() {
	defer func() {
		bc.wg.Done()
		bc.cancel()
		bc.StopInsert()
		close(bc.errorCh)
		bc.wg.Wait()
	}()

	for {
		select {
		case <-bc.ctx.Done():
			return
		case err, ok := <-bc.errorCh:
			if ok {
				log.Errorf("receive error from action, err:%v", err)
				return
			}
		}
	}
}

// updateFutureBlocksLoop
func (bc *BlockChain) updateFutureBlocksLoop() {
	futureTimer := time.NewTicker(2 * time.Second)
	defer futureTimer.Stop()
	defer bc.wg.Done()
	for {
		select {
		case <-futureTimer.C:
			if bc.futureBlocks.Len() > 0 {
				blocks := make([]block2.IBlock, 0, bc.futureBlocks.Len())
				for _, key := range bc.futureBlocks.Keys() {
					if value, ok := bc.futureBlocks.Get(key); ok {
						blocks = append(blocks, value)
					}
				}
				sort.Slice(blocks, func(i, j int) bool {
					return blocks[i].Number64().Cmp(blocks[j].Number64()) < 0
				})

				if blocks[0].Number64().Uint64() > bc.CurrentBlock().Number64().Uint64()+1 {
					continue
				}

				if n, err := bc.InsertChain(blocks); nil != err {
					log.Warn("insert future block failed", err)
				} else {
					for _, k := range bc.futureBlocks.Keys() {
						bc.futureBlocks.Remove(k)
					}
					log.Infof("insert %d future block success, for %d to %d", n, blocks[0].Number64().Uint64(), blocks[n-1].Number64().Uint64())
				}

			}
		case <-bc.ctx.Done():
			return
		}
	}
}

func (bc *BlockChain) runNewBlockMessage() {
	newBlockCh := make(chan msg_proto.NewBlockMessageData, 10)
	sub := event.GlobalEvent.Subscribe(newBlockCh)
	defer sub.Unsubscribe()
	db := bc.ChainDB
	for {
		select {
		case <-bc.ctx.Done():
			return
		case err := <-sub.Err():
			log.Errorf("failed subscribe new block at blockchain err :%v", err)
			return
		case block, ok := <-bc.chBlocks:
			if ok {

				//if err := bc.InsertBlock([]*block_proto.Block{block}); err != nil {
				//	log.Errorf("failed insert block into block chain, number:%d, err: %v", block.Header.Number, err)
				//}
				_ = db.Update(bc.ctx, func(tx kv.RwTx) error {
					rawdb.WriteBlock(tx, block.(*block2.Block))
					rawdb.WriteHeadBlockHash(tx, block.Hash())
					_ = rawdb.ReadCurrentBlock(tx)
					return nil
				})
			}
		case msg, ok := <-newBlockCh:
			if ok {
				block := block2.Block{}
				if err := block.FromProtoMessage(msg.Block); err == nil {
					_ = db.Update(bc.ctx, func(tx kv.RwTx) error {
						rawdb.WriteBlock(tx, &block)
						rawdb.WriteHeadBlockHash(tx, block.Hash())
						_ = rawdb.ReadCurrentBlock(tx)
						return nil
					})
				}
			}
		}
	}
}

func (bc *BlockChain) syncChain(remoteBlock uint64, peerID peer.ID) {
	/*sync chain
	 */
	//if remoteBlock < bc.currentBlock.Header.Number {
	//	return
	//}
	//var startNumber uint64
	//if bc.currentBlock.Header.Number == 0 {
	//	startNumber = bc.currentBlock.Header.Number
	//}
	log.Debugf("syncChain.......")
}

func (bc *BlockChain) GetHeader(h types.Hash, number *uint256.Int) block2.IHeader {
	// Short circuit if the header's already in the cache, retrieve otherwise
	if header, ok := bc.headerCache.Get(h); ok {
		return header
	}

	tx, err := bc.ChainDB.BeginRo(bc.ctx)
	if nil != err {
		return nil
	}
	defer tx.Rollback()
	header := rawdb.ReadHeader(tx, h, number.Uint64())
	if nil == header {
		return nil
	}

	bc.headerCache.Add(h, header)
	return header
}

func (bc *BlockChain) GetHeaderByNumber(number *uint256.Int) block2.IHeader {
	tx, err := bc.ChainDB.BeginRo(bc.ctx)
	if nil != err {
		log.Error("cannot open chain db", "err", err)
		return nil
	}
	defer tx.Rollback()

	hash, err := rawdb.ReadCanonicalHash(tx, number.Uint64())
	if nil != err {
		log.Error("cannot open chain db", "err", err)
		return nil
	}
	if hash == (types.Hash{}) {
		return nil
	}

	//return bc.GetHeader(hash, number)
	if header, ok := bc.headerCache.Get(hash); ok {
		return header
	}
	header := rawdb.ReadHeader(tx, hash, number.Uint64())
	if nil == header {
		return nil
	}
	bc.headerCache.Add(hash, header)
	return header
}

func (bc *BlockChain) GetHeaderByHash(h types.Hash) (block2.IHeader, error) {
	number := bc.GetBlockNumber(h)
	if number == nil {
		return nil, nil
	}

	return bc.GetHeader(h, uint256.NewInt(*number)), nil
}

// GetCanonicalHash returns the canonical hash for a given block number
func (bc *BlockChain) GetCanonicalHash(number *uint256.Int) types.Hash {
	//block, err := bc.GetBlockByNumber(number)
	//if nil != err {
	//	return types.Hash{}
	//}
	//
	//return block.Hash()
	tx, err := bc.ChainDB.BeginRo(bc.ctx)
	if nil != err {
		return types.Hash{}
	}
	defer tx.Rollback()

	hash, err := rawdb.ReadCanonicalHash(tx, number.Uint64())
	if nil != err {
		return types.Hash{}
	}
	return hash
}

// GetBlockNumber retrieves the block number belonging to the given hash
// from the cache or database
func (bc *BlockChain) GetBlockNumber(hash types.Hash) *uint64 {
	if cached, ok := bc.numberCache.Get(hash); ok {
		return &cached
	}
	tx, err := bc.ChainDB.BeginRo(bc.ctx)
	if nil != err {
		return nil
	}
	defer tx.Rollback()
	number := rawdb.ReadHeaderNumber(tx, hash)
	if number != nil {
		bc.numberCache.Add(hash, *number)
	}
	return number
}

func (bc *BlockChain) GetBlockByHash(h types.Hash) (block2.IBlock, error) {
	number := bc.GetBlockNumber(h)
	if nil == number {
		return nil, errBlockDoesNotExist
	}
	return bc.GetBlock(h, *number), nil
}

func (bc *BlockChain) GetBlockByNumber(number *uint256.Int) (block2.IBlock, error) {
	var hash types.Hash
	bc.ChainDB.View(bc.ctx, func(tx kv.Tx) error {
		hash, _ = rawdb.ReadCanonicalHash(tx, number.Uint64())
		return nil
	})

	if hash == (types.Hash{}) {
		return nil, nil
	}
	return bc.GetBlock(hash, number.Uint64()), nil
}

func (bc *BlockChain) NewBlockHandler(payload []byte, peer peer.ID) error {

	var nweBlock msg_proto.NewBlockMessageData
	if err := proto.Unmarshal(payload, &nweBlock); err != nil {
		log.Errorf("failed unmarshal to msg, from peer:%s", peer)
		return err
	} else {
		var block block2.Block
		if err := block.FromProtoMessage(nweBlock.GetBlock()); err == nil {
			var block block2.Block
			if err := block.FromProtoMessage(nweBlock.GetBlock()); err == nil {
				bc.chBlocks <- &block
			}
		}
	}
	return nil
}

func (bc *BlockChain) SetEngine(engine consensus.Engine) {
	bc.engine = engine
}

func (bc *BlockChain) GetBlocksFromHash(hash types.Hash, n int) (blocks []block2.IBlock) {
	var number *uint64
	if num, ok := bc.numberCache.Get(hash); ok {
		number = &num
	} else {
		bc.ChainDB.View(bc.ctx, func(tx kv.Tx) error {
			number = rawdb.ReadHeaderNumber(tx, hash)
			return nil
		})
		if number == nil {
			return nil
		}
		bc.numberCache.Add(hash, *number)
	}

	for i := 0; i < n; i++ {
		block := bc.GetBlock(hash, *number)
		if block == nil {
			break
		}

		blocks = append(blocks, block)
		hash = block.ParentHash()
		*number--
	}
	return blocks
}

func (bc *BlockChain) GetBlock(hash types.Hash, number uint64) block2.IBlock {
	if hash == (types.Hash{}) {
		return nil
	}

	if block, ok := bc.blockCache.Get(hash); ok {
		return block
	}

	tx, err := bc.ChainDB.BeginRo(bc.ctx)
	if nil != err {
		return nil
	}
	defer tx.Rollback()
	block := rawdb.ReadBlock(tx, hash, number)
	if block == nil {
		return nil
	}
	bc.blockCache.Add(hash, block)
	return block
	//header, err := rawdb.ReadHeaderByHash(tx, hash)
	//if err != nil {
	//	return nil
	//}
	//
	//if hash != header.Hash() {
	//	log.Error("Failed to get block, the hash is differ", "hash", hash.String(), "headerHash", header.Hash().String())
	//	return nil
	//}
	//
	//body, err := rawdb.ReadBlockByHash(tx, header.Hash())
	//if err != nil {
	//	log.Error("Failed to get block body", "err", err)
	//	return nil
	//}

	//return block2.NewBlock(header, body.Transactions())
}

func (bc *BlockChain) SealedBlock(b block2.IBlock) error {
	pbBlock := b.ToProtoMessage()
	//_ = bc.pubsub.Publish(message.GossipBlockMessage, pbBlock)
	return bc.p2p.Broadcast(context.TODO(), pbBlock)
}

// StopInsert stop insert
func (bc *BlockChain) StopInsert() {
	bc.procInterrupt.Store(true)
}

// insertStopped returns true after StopInsert has been called.
func (bc *BlockChain) insertStopped() bool {
	return bc.procInterrupt.Load()
}

// HasBlockAndState
func (bc *BlockChain) HasBlockAndState(hash types.Hash, number uint64) bool {
	block := bc.GetBlock(hash, number)
	if block == nil {
		return false
	}
	//return bc.HasState(block.Hash())
	return nil != bc.GetTd(hash, uint256.NewInt(number))
}

// HasState
func (bc *BlockChain) HasState(hash types.Hash) bool {
	tx, err := bc.ChainDB.BeginRo(bc.ctx)
	if nil != err {
		return false
	}
	defer tx.Rollback()
	is, err := rawdb.IsCanonicalHash(tx, hash)
	if nil != err {
		return false
	}
	return is
}

func (bc *BlockChain) HasBlock(hash types.Hash, number uint64) bool {
	var flag bool
	if bc.blockCache.Contains(hash) {
		return true
	}

	bc.ChainDB.View(bc.ctx, func(tx kv.Tx) error {
		flag = rawdb.HasHeader(tx, hash, number)
		return nil
	})

	return flag
}

// GetTd
func (bc *BlockChain) GetTd(hash types.Hash, number *uint256.Int) *uint256.Int {

	if td, ok := bc.tdCache.Get(hash); ok {
		return td
	}

	var td *uint256.Int
	if err := bc.ChainDB.View(bc.ctx, func(tx kv.Tx) error {

		ptd, err := rawdb.ReadTd(tx, hash, number.Uint64())
		if nil != err {
			return err
		}
		td = ptd
		return nil
	}); nil != err {
		log.Error("get total difficulty failed", "err", err, "hash", hash, "number", number)
	}

	if td != nil {
		bc.tdCache.Add(hash, td)
	}
	return td
}

func (bc *BlockChain) skipBlock(err error) bool {
	if !errors.Is(err, ErrKnownBlock) {
		return false
	}
	return true
}

// InsertChain
func (bc *BlockChain) InsertChain(chain []block2.IBlock) (int, error) {
	if len(chain) == 0 {
		return 0, nil
	}
	//
	for i := 1; i < len(chain); i++ {
		block, prev := chain[i], chain[i-1]
		if block.Number64().Cmp(uint256.NewInt(0).Add(prev.Number64(), uint256.NewInt(1))) != 0 || block.ParentHash() != prev.Hash() {
			log.Error("Non contiguous block insert",
				"number", block.Number64().String(),
				"hash", block.Hash(),
				"parent", block.ParentHash(),
				"prev number", prev.Number64(),
				"prev hash", prev.Hash(),
			)
			return 0, fmt.Errorf("non contiguous insert: item %d is #%s [%x..], item %d is #%s [%x..] (parent [%x..])", i-1, prev.Number64().String(),
				prev.Hash().Bytes()[:4], i, block.Number64().String(), block.Hash().Bytes()[:4], block.ParentHash().Bytes()[:4])
		}
	}
	if !bc.lock.TryLock() {
		return 0, errChainStopped
	}
	defer bc.lock.Unlock()

	return bc.insertChain(chain)
}

func (bc *BlockChain) insertChain(chain []block2.IBlock) (int, error) {
	if bc.insertStopped() {
		return 0, nil
	}

	var (
		stats     = insertStats{startTime: time.Now()}
		lastCanon block2.IBlock
	)

	defer func() {
		if lastCanon != nil && bc.CurrentBlock().Hash() == lastCanon.Hash() {
			event.GlobalEvent.Send(common.ChainHighestBlock{Block: *lastCanon.(*block2.Block), Inserted: true})
		}
	}()

	// Start the parallel header verifier
	headers := make([]block2.IHeader, len(chain))
	seals := make([]bool, len(chain))

	for i, block := range chain {
		headers[i] = block.Header()
		//seals[i] = true
	}
	abort, results := bc.engine.VerifyHeaders(bc, headers, seals)
	defer close(abort)

	// Peek the error for the first block to decide the directing import logic
	it := newInsertIterator(chain, results, bc.validator)
	block, err := it.next()
	if bc.skipBlock(err) {
		var (
			reorg   bool
			current = bc.CurrentBlock()
		)
		for block != nil && bc.skipBlock(err) {
			reorg, err = bc.forker.ReorgNeeded(current.Header(), block.Header())
			if err != nil {
				return it.index, err
			}
			if reorg {
				// Switch to import mode if the forker says the reorg is necessary
				// and also the block is not on the canonical chain.
				// In eth2 the forker always returns true for reorg decision (blindly trusting
				// the external consensus engine), but in order to prevent the unnecessary
				// reorgs when importing known blocks, the special case is handled here.
				if block.Number64().Uint64() > current.Number64().Uint64() || bc.GetCanonicalHash(block.Number64()) != block.Hash() {
					break
				}
			}
			log.Debug("Ignoring already known block", "number", block.Number64(), "hash", block.Hash())
			stats.ignored++
			block, err = it.next()
		}
		// The remaining blocks are still known blocks, the only scenario here is:
		// During the fast sync, the pivot point is already submitted but rollback
		// happens. Then node resets the head full block to a lower height via `rollback`
		// and leaves a few known blocks in the database.
		//
		// When node runs a fast sync again, it can re-import a batch of known blocks via
		// `insertChain` while a part of them have higher total difficulty than current
		// head full block(new pivot point).
		for block != nil && bc.skipBlock(err) {
			log.Debug("Writing previously known block", "number", block.Number64(), "hash", block.Hash())
			if err := bc.writeKnownBlock(block); err != nil {
				return it.index, err
			}
			lastCanon = block
			block, err = it.next()
		}
	}

	switch {
	// First block is pruned
	case errors.Is(err, ErrPrunedAncestor):
		// First block is pruned, insert as sidechain and reorg only if TD grows enough
		log.Debug("Pruned ancestor, inserting as sidechain", "number", block.Number64(), "hash", block.Hash())
		return bc.insertSideChain(block, it)

	// First block is future, shove it (and all children) to the future queue (unknown ancestor)
	case errors.Is(err, ErrFutureBlock) || (errors.Is(err, ErrUnknownAncestor) && bc.futureBlocks.Contains(it.first().ParentHash())):
		for block != nil && (it.index == 0 || errors.Is(err, ErrUnknownAncestor)) {
			log.Debug("Future block, postponing import", "number", block.Number64(), "hash", block.Hash())
			if err := bc.AddFutureBlock(block); err != nil {
				return it.index, err
			}
			block, err = it.next()
		}
		stats.queued += it.processed()
		stats.ignored += it.remaining()

		// If there are any still remaining, mark as ignored
		return it.index, err

	// Some other error(except ErrKnownBlock) occurred, abort.
	// ErrKnownBlock is allowed here since some known blocks
	// still need re-execution to generate snapshots that are missing
	case err != nil && !errors.Is(err, ErrKnownBlock):
		bc.futureBlocks.Remove(block.Hash())
		stats.ignored += len(it.chain)
		bc.reportBlock(block, nil, err)
		return it.index, err
	}

	evmRecord := func(ctx context.Context, db kv.RwDB, blockNr uint64, f func(tx kv.Tx, ibs *state.IntraBlockState, reader state.StateReader, writer state.WriterWithChangeSets) (map[types.Address]*uint256.Int, error)) (*state.IntraBlockState, map[types.Address]*uint256.Int, error) {
		tx, err := db.BeginRo(ctx)
		if nil != err {
			return nil, nil, err
		}
		defer tx.Rollback()
		//batch := olddb.NewHashBatch(tx, bc.Quit(), paths.DefaultDataDir())
		//defer batch.Rollback()
		//stateReader, stateWriter, err := NewStateReaderWriter(batch, tx, blockNr, true)
		//if nil != err {
		//	return err
		//}

		stateReader := state.NewPlainStateReader(tx)
		ibs := state.New(stateReader)
		//stateWriter := state.NewPlainStateWriter(tx, tx, block.Number64().Uint64())
		stateWriter := state.NewNoopWriter()

		var nopay map[types.Address]*uint256.Int
		nopay, err = f(tx, ibs, stateReader, stateWriter)
		if nil != err {
			return nil, nil, err
		}

		//if err := batch.Commit(); nil != err {
		//	return err
		//}
		return ibs, nopay, nil
		// return tx.Commit()
	}

	for ; block != nil && err == nil || errors.Is(err, ErrKnownBlock); block, err = it.next() {
		// If the chain is terminating, stop processing blocks
		if bc.insertStopped() {
			log.Debug("Abort during block processing")
			break
		}

		if bc.skipBlock(err) {

			log.Debug("Inserted known block", "number", block.Number64(), "hash", block.Hash(),
				"txs", len(block.Transactions()), "gas", block.GasUsed(),
				"root", block.StateRoot())

			// Special case. Commit the empty receipt slice if we meet the known
			// block in the middle. It can only happen in the clique chain. Whenever
			// we insert blocks via `insertSideChain`, we only commit `td`, `header`
			// and `body` if it's non-existent. Since we don't have receipts without
			// reexecution, so nothing to commit. But if the sidechain will be adopted
			// as the canonical chain eventually, it needs to be reexecuted for missing
			// state, but if it's this special case here(skip reexecution) we will lose
			// the empty receipt entry.
			//if len(block.Transactions()) == 0 {
			//	rawdb.WriteReceipts(bc.db, block.Hash(), block.NumberU64(), nil)
			//} else {
			//	log.Error("Please file an issue, skip known block execution without receipt",
			//		"hash", block.Hash(), "number", block.NumberU64())
			//}
			if err := bc.writeKnownBlock(block); err != nil {
				return it.index, err
			}
			stats.processed++

			// We can assume that logs are empty here, since the only way for consecutive
			// Clique blocks to have the same state is if there are no transactions.
			lastCanon = block
			continue
		}

		log.Tracef("Current block: number=%v, hash=%v, difficult=%v | Insert block block: number=%v, hash=%v, difficult= %v",
			bc.CurrentBlock().Number64(), bc.CurrentBlock().Hash(), bc.CurrentBlock().Difficulty(), block.Number64(), block.Hash(), block.Difficulty())
		// Retrieve the parent block and it's state to execute on top
		start := time.Now()

		var receipts block2.Receipts
		var logs []*block2.Log
		var usedGas uint64
		ibs, nopay, err := evmRecord(bc.ctx, bc.ChainDB, block.Number64().Uint64(), func(tx kv.Tx, ibs *state.IntraBlockState, reader state.StateReader, writer state.WriterWithChangeSets) (map[types.Address]*uint256.Int, error) {
			getHeader := func(hash types.Hash, number uint64) *block2.Header {
				return rawdb.ReadHeader(tx, hash, number)
			}
			blockHashFunc := GetHashFn(block.Header().(*block2.Header), getHeader)

			var err error
			var nopay map[types.Address]*uint256.Int

			pstart := time.Now()
			receipts, nopay, logs, usedGas, err = bc.process.Process(block.(*block2.Block), ibs, reader, writer, blockHashFunc)
			if err != nil {
				bc.reportBlock(block, receipts, err)
				//atomic.StoreUint32(&followupInterrupt, 1)
				return nil, err
			}
			ptime := time.Since(pstart)
			vstart := time.Now()

			if err := bc.validator.ValidateState(block, ibs, receipts, usedGas); err != nil {
				bc.reportBlock(block, receipts, err)
				//atomic.StoreUint32(&followupInterrupt, 1)
				return nil, err
			}
			vtime := time.Since(vstart)

			blockExecutionTimer.Observe(float64(ptime)) // The time spent on EVM processing
			blockValidationTimer.Observe(float64(vtime))
			return nopay, nil
		})
		if nil != err {
			return it.index, err
		}
<<<<<<< HEAD

=======
		//var followupInterrupt uint32
		//receipts, logs, usedGas, err := bc.process.Process(block.(*block2.Block), ibs, stateReader, stateWriter, blockHashFunc)
		//if err != nil {
		//	bc.reportBlock(block, receipts, err)
		//	//atomic.StoreUint32(&followupInterrupt, 1)
		//	return it.index, err
		//}

		//if err := bc.validator.ValidateState(block, ibs, receipts, usedGas); err != nil {
		//	bc.reportBlock(block, receipts, err)
		//	//atomic.StoreUint32(&followupInterrupt, 1)
		//	return it.index, err
		//}

		// write state
		//if err := bc.ChainDB.Update(bc.ctx, func(tx kv.RwTx) error {
		//	stateWrite := state.NewPlainStateWriter(batch, tx, block.Number64().Uint64())
		//	if err := ibs.CommitBlock(params.AmazeChainConfig.Rules(block.Number64().Uint64()), stateWrite); nil != err {
		//		return err
		//	}
		//	return nil
		//}); nil != err {
		//	return it.index, err
		//}
		wstart := time.Now()
>>>>>>> 94324c85
		var status WriteStatus
		status, err = bc.writeBlockWithState(block, receipts, ibs, nopay)
		//atomic.StoreUint32(&followupInterrupt, 1)
		if err != nil {
			return it.index, err
		}
		blockWriteTimer.Observe(float64(time.Since(wstart)))
		blockInsertTimer.Observe(float64(time.Since(start)))
		// Report the import stats before returning the various results
		stats.processed++
		stats.usedGas += usedGas

		switch status {
		case CanonStatTy:
			log.Trace("Inserted new block ", "number ", block.Number64(), "hash", block.Hash(),
				"txs", len(block.Transactions()), "gas", block.GasUsed(),
				"elapsed", time.Since(start).Seconds(),
				"root", block.StateRoot())

			if len(logs) > 0 {
				event.GlobalEvent.Send(common.NewLogsEvent{Logs: logs})
			}

			lastCanon = block

		case SideStatTy:
			log.Debug("Inserted forked block", "number", block.Number64(), "hash", block.Hash(),
				"diff", block.Difficulty(), "elapsed", time.Since(start).Seconds(),
				"txs", len(block.Transactions()), "gas", block.GasUsed(),
				"root", block.StateRoot())

		default:
			// This in theory is impossible, but lets be nice to our future selves and leave
			// a log, instead of trying to track down blocks imports that don't emit logs.
			log.Warn("Inserted block with unknown status", "number", block.Number64(), "hash", block.Hash(),
				"diff", block.Difficulty(), "elapsed", time.Since(start).Seconds(),
				"txs", len(block.Transactions()), "gas", block.GasUsed(),
				"root", block.StateRoot())
		}
	}

	// Any blocks remaining here? The only ones we care about are the future ones
	if block != nil && errors.Is(err, ErrFutureBlock) {
		if err := bc.AddFutureBlock(block); err != nil {
			return it.index, err
		}
		block, err = it.next()

		for ; block != nil && errors.Is(err, ErrUnknownAncestor); block, err = it.next() {
			if err := bc.AddFutureBlock(block); err != nil {
				return it.index, err
			}
			stats.queued++
		}
	}
	stats.ignored += it.remaining()

	return it.index, err
}

// insertSideChain
func (bc *BlockChain) insertSideChain(block block2.IBlock, it *insertIterator) (int, error) {
	var (
		externTd  *uint256.Int
		lastBlock = block
		current   = bc.CurrentBlock()
	)
	err := ErrPrunedAncestor
	for ; block != nil && errors.Is(err, ErrPrunedAncestor); block, err = it.next() {
		// Check the canonical state root for that number
		if number := block.Number64(); current.Number64().Cmp(number) >= 0 {
			canonical, err := bc.GetBlockByNumber(number)
			if nil != err {
				return 0, err
			}

			if canonical != nil && canonical.Hash() == block.Hash() {
				// Not a sidechain block, this is a re-import of a canon block which has it's state pruned

				// Collect the TD of the block. Since we know it's a canon one,
				// we can get it directly, and not (like further below) use
				// the parent and then add the block on top
				externTd = bc.GetTd(block.Hash(), block.Number64())
				continue
			}
			//if canonical != nil && canonical.StateRoot() == block.StateRoot() {
			//	// This is most likely a shadow-state attack. When a fork is imported into the
			//	// database, and it eventually reaches a block height which is not pruned, we
			//	// just found that the state already exist! This means that the sidechain block
			//	// refers to a state which already exists in our canon chain.
			//	//
			//	// If left unchecked, we would now proceed importing the blocks, without actually
			//	// having verified the state of the previous blocks.
			//	log.Warn("Sidechain ghost-state attack detected", "number", block.Number64(), "sideroot", block.StateRoot(), "canonroot", canonical.StateRoot())
			//
			//	// If someone legitimately side-mines blocks, they would still be imported as usual. However,
			//	// we cannot risk writing unverified blocks to disk when they obviously target the pruning
			//	// mechanism.
			//	return it.index, errors.New("sidechain ghost-state attack")
			//}
		}
		if externTd == nil {
			externTd = bc.GetTd(block.ParentHash(), uint256.NewInt(0).Sub(block.Number64(), uint256.NewInt(1)))
		}
		externTd = externTd.Add(externTd, block.Difficulty())

		if !bc.HasBlock(block.Hash(), block.Number64().Uint64()) {
			start := time.Now()
			if err := bc.WriteBlockWithoutState(block, externTd); err != nil {
				return it.index, err
			}
			log.Debug("Injected sidechain block", "number", block.Number64(), "hash", block.Hash(),
				"diff", block.Difficulty(), "elapsed", time.Since(start).Seconds(),
				"txs", len(block.Transactions()), "gas", block.GasUsed(),
				"root", block.StateRoot())
		}
		lastBlock = block
	}

	reorg, err := bc.forker.ReorgNeeded(current.Header(), lastBlock.Header())
	if err != nil {
		return it.index, err
	}

	if !reorg {
		localTd := bc.GetTd(current.Hash(), current.Number64())
		log.Info("Sidechain written to disk", "start", it.first().Number64(), "end", it.previous().Number64(), "sidetd", externTd, "localtd", localTd)
		return it.index, err
	}
	var (
		hashes  []types.Hash
		numbers []uint64
	)
	parent := it.previous()
	//for parent != nil && !bc.HasState(parent.Hash()) {
	for parent != nil && nil == bc.GetTd(parent.Hash(), parent.Number64()) {
		hashes = append(hashes, parent.Hash())
		numbers = append(numbers, parent.Number64().Uint64())

		parent = bc.GetHeader(parent.(*block2.Header).ParentHash, uint256.NewInt(0).Sub(parent.Number64(), uint256.NewInt(1)))
	}
	if parent == nil {
		return it.index, errors.New("missing parent")
	}
	// Import all the pruned blocks to make the state available
	var (
		blocks []block2.IBlock
	)
	for i := len(hashes) - 1; i >= 0; i-- {
		// Append the next block to our batch
		block := bc.GetBlock(hashes[i], numbers[i])

		blocks = append(blocks, block)

		// If memory use grew too large, import and continue. Sadly we need to discard
		// all raised events and logs from notifications since we're too heavy on the
		// memory here.
		if len(blocks) >= 2048 {
			log.Info("Importing heavy sidechain segment", "blocks", len(blocks), "start", blocks[0].Number64(), "end", block.Number64())
			if _, err := bc.insertChain(blocks); err != nil {
				return 0, err
			}
			blocks = blocks[:0]
			// If the chain is terminating, stop processing blocks
			if bc.insertStopped() {
				log.Debug("Abort during blocks processing")
				return 0, nil
			}
		}
	}
	if len(blocks) > 0 {
		log.Info("Importing sidechain segment", "start", blocks[0].Number64(), "end", blocks[len(blocks)-1].Number64())
		return bc.insertChain(blocks)
	}
	return 0, nil
}

// recoverAncestors
func (bc *BlockChain) recoverAncestors(block block2.IBlock) (types.Hash, error) {
	var (
		hashes  []types.Hash
		numbers []uint256.Int
		parent  = block
	)
	for parent != nil && !bc.HasState(parent.Hash()) {
		hashes = append(hashes, parent.Hash())
		numbers = append(numbers, *parent.Number64())
		parent = bc.GetBlock(parent.ParentHash(), parent.Number64().Uint64()-1)

	}
	if parent == nil {
		return types.Hash{}, errors.New("missing parent")
	}
	for i := len(hashes) - 1; i >= 0; i-- {
		var b block2.IBlock
		if i == 0 {
			b = block
		} else {
			b = bc.GetBlock(hashes[i], numbers[i].Uint64())
		}
		if _, err := bc.insertChain([]block2.IBlock{b}); err != nil {
			return b.ParentHash(), err
		}
	}
	return block.Hash(), nil
}

// WriteBlockWithoutState without state
func (bc *BlockChain) WriteBlockWithoutState(block block2.IBlock, td *uint256.Int) (err error) {
	if bc.insertStopped() {
		return errInsertionInterrupted
	}
	//if err := bc.state.WriteTD(block.Hash(), td); err != nil {
	//	return err
	//}
	return bc.ChainDB.Update(bc.ctx, func(tx kv.RwTx) error {
		rawdb.WriteTd(tx, block.Hash(), block.Number64().Uint64(), td)
		if err := rawdb.WriteBlock(tx, block.(*block2.Block)); err != nil {
			return err
		}
		return nil
	})
}

func (bc *BlockChain) WriteBlockWithState(block block2.IBlock, receipts []*block2.Receipt, ibs *state.IntraBlockState, nopay map[types.Address]*uint256.Int) error {
	if !bc.lock.TryLock() {
		return errChainStopped
	}
	defer bc.lock.Unlock()

	_, err := bc.writeBlockWithState(block, receipts, ibs, nopay)
	return err
}

// writeBlockWithState
func (bc *BlockChain) writeBlockWithState(block block2.IBlock, receipts []*block2.Receipt, ibs *state.IntraBlockState, nopay map[types.Address]*uint256.Int) (status WriteStatus, err error) {
	if err := bc.ChainDB.Update(bc.ctx, func(tx kv.RwTx) error {
		//ptd := bc.GetTd(block.ParentHash(), block.Number64().Sub(uint256.NewInt(1)))
		ptd, err := rawdb.ReadTd(tx, block.ParentHash(), uint256.NewInt(0).Sub(block.Number64(), uint256.NewInt(1)).Uint64())
		if nil != err {
			log.Errorf("ReadTd failed err: %v", err)
		}
		if ptd == nil {
			return consensus.ErrUnknownAncestor
		}

		//if err := bc.ChainDB.Update(bc.ctx, func(tx kv.RwTx) error {
		externTd := uint256.NewInt(0).Add(ptd, block.Difficulty())
		if err := rawdb.WriteTd(tx, block.Hash(), block.Number64().Uint64(), externTd); nil != err {
			return err
		}
		log.Trace("writeTd:", "number", block.Number64().Uint64(), "hash", block.Hash(), "td", externTd.Uint64())
		if len(receipts) > 0 {
			//if err := bc.ChainDB.Update(bc.ctx, func(tx kv.RwTx) error {
			if err := rawdb.AppendReceipts(tx, block.Number64().Uint64(), receipts); nil != err {
				log.Errorf("rawdb.AppendReceipts failed err= %v", err)
				return err
			}
		}
		if err := rawdb.WriteBlock(tx, block.(*block2.Block)); err != nil {
			return err
		}

		stateWriter := state.NewPlainStateWriter(tx, tx, block.Number64().Uint64())
		if err := ibs.CommitBlock(bc.chainConfig.Rules(block.Number64().Uint64()), stateWriter); nil != err {
			return err
		}

		if err := stateWriter.WriteChangeSets(); err != nil {
			return fmt.Errorf("writing changesets for block %d failed: %w", block.Number64().Uint64(), err)
		}

		if err := stateWriter.WriteHistory(); err != nil {
			return fmt.Errorf("writing history for block %d failed: %w", block.Number64().Uint64(), err)
		}

		if nil != nopay {
			for addr, v := range nopay {
				rawdb.PutAccountReward(tx, addr, v)
			}
		}

		return nil
	}); nil != err {
		return NonStatTy, err
	}
	currentBlock := bc.CurrentBlock()
	reorg, err := bc.forker.ReorgNeeded(currentBlock.Header(), block.Header())
	if nil != err {
		return NonStatTy, err
	}
	if reorg {
		// Reorganise the chain if the parent is not the head block
		if block.ParentHash() != currentBlock.Hash() {
			if err := bc.reorg(currentBlock, block); err != nil {
				return NonStatTy, err
			}
		}
		status = CanonStatTy
	} else {
		status = SideStatTy
	}
	// Set new head.
	if status == CanonStatTy {
		if err := bc.writeHeadBlock(nil, block); nil != err {
			log.Errorf("failed to save lates blocks, err: %v", err)
			return NonStatTy, err
		}
	}
	//
	if _, ok := bc.futureBlocks.Get(block.Hash()); ok {
		bc.futureBlocks.Remove(block.Hash())
	}
	return status, nil
}

// writeHeadBlock head
func (bc *BlockChain) writeHeadBlock(tx kv.RwTx, block block2.IBlock) error {
	var err error
	var notExternalTx bool
	if nil == tx {
		tx, err = bc.ChainDB.BeginRw(bc.ctx)
		if nil != err {
			return err
		}
		defer tx.Rollback()
		notExternalTx = true
	}

	//if err := rawdb.WriteBlock(tx, block.(*block2.Block)); nil != err {
	//	log.Errorf("failed to save last block, err: %v", err)
	//	return err
	//}
	rawdb.WriteHeadBlockHash(tx, block.Hash())
	rawdb.WriteTxLookupEntries(tx, block.(*block2.Block))

	if err = rawdb.WriteCanonicalHash(tx, block.Hash(), block.Number64().Uint64()); nil != err {
		return err
	}

	bc.currentBlock.Store(block.(*block2.Block))
	headBlockGauge.Set(block.Number64().Uint64())
	if notExternalTx {
		if err = tx.Commit(); nil != err {
			return err
		}
	}
	return nil
}

// reportBlock logs a bad block error.
func (bc *BlockChain) reportBlock(block block2.IBlock, receipts []*block2.Receipt, err error) {

	var receiptString string
	for i, receipt := range receipts {
		receiptString += fmt.Sprintf("\t %d: cumulative: %v gas: %v contract: %v status: %v tx: %v logs: %v bloom: %x state: %x\n",
			i, receipt.CumulativeGasUsed, receipt.GasUsed, receipt.ContractAddress.String(),
			receipt.Status, receipt.TxHash.String(), "Logs", receipt.Bloom, receipt.PostState)
	}
	log.Error(fmt.Sprintf(`
########## BAD BLOCK #########

Number: %v
Hash: %#x
%v

Error: %v
##############################
`, block.Number64().String(), block.Hash(), receiptString, err))
}

// ReorgNeeded
func (bc *BlockChain) ReorgNeeded(current block2.IBlock, header block2.IBlock) bool {
	switch current.Number64().Cmp(header.Number64()) {
	case 1:
		return false
	case 0:
		return current.Difficulty().Cmp(uint256.NewInt(2)) != 0
	}
	return true
}

// SetHead set new head
func (bc *BlockChain) SetHead(head uint64) error {
	if !bc.lock.TryLock() {
		return errChainStopped
	}
	defer bc.lock.Unlock()

	current := bc.CurrentBlock()
	newHeadBlock, err := bc.GetBlockByNumber(uint256.NewInt(head))
	if err != nil {
		return err
	}
	if current.Number64().Cmp(newHeadBlock.Number64()) == 0 {
		return nil
	}

	if current.Number64().Cmp(newHeadBlock.Number64()) < 0 {
		return errors.New("unbelievable chain")
	}
	// 1. collect txs for delete
	// 2. send remove log event
	// 3. rewind auth reward
	// 4. rewind  state, changeSet
	// 5. delete block, canonical header, receipts, td, transaction
	// 6. send event remove logs, blocks
	// pure cache

	var (
		deletedLogs []*block2.Log
		deleteTxs   []types.Hash
		rmBlocks    []block2.IBlock
	)
	recoverMap := make(map[types.Address]*uint256.Int)
	for point := current; point.Hash() != newHeadBlock.Hash(); point = bc.GetBlock(point.ParentHash(), point.Number64().Uint64()-1) {
		rmBlocks = append(rmBlocks, point)
		for _, tx := range point.Transactions() {
			deleteTxs = append(deleteTxs, tx.Hash())
		}
		if logs := bc.collectLogs(point.(*block2.Block), true); len(logs) > 0 {
			deletedLogs = append(deletedLogs, logs...)
		}
		if bc.chainConfig.IsBeijing(point.Number64().Uint64()) {
			beijing, _ := uint256.FromBig(bc.chainConfig.BeijingBlock)
			if new(uint256.Int).Mod(new(uint256.Int).Sub(point.Number64(), beijing), uint256.NewInt(bc.engineConf.APos.RewardEpoch)).
				Cmp(uint256.NewInt(0)) == 0 {
				last := new(uint256.Int).Sub(point.Number64(), uint256.NewInt(bc.engineConf.APos.RewardEpoch))
				rewardMap, err := bc.RewardsOfEpoch(point.Number64(), last)
				if nil != err {
					return err
				}

				for _, r := range point.Body().Reward() {
					if _, ok := recoverMap[r.Address]; !ok {
						recoverMap[r.Address], err = bc.GetAccountRewardUnpaid(r.Address)
						if nil != err {
							return err
						}
					}

					high := new(uint256.Int).Add(recoverMap[r.Address], r.Amount)
					if _, ok := rewardMap[r.Address]; ok {
						recoverMap[r.Address] = high.Sub(high, rewardMap[r.Address])
					}
				}
			}
		}
	}

	if err := bc.ChainDB.Update(bc.ctx, func(tx kv.RwTx) error {
		if err := state.UnwindState(context.Background(), tx, current.Number64().Uint64(), newHeadBlock.Number64().Uint64()); nil != err {
			return fmt.Errorf("uwind state failed, start: %d, end: %d,  %v", current.Number64().Uint64(), newHeadBlock.Number64().Uint64(), err)
		}
		if err := bc.writeHeadBlock(tx, newHeadBlock); nil != err {
			return err
		}

		for _, t := range deleteTxs {
			if err := rawdb.DeleteTxLookupEntry(tx, t); nil != err {
				return err
			}
		}

		for i := newHeadBlock.Number64().Uint64() + 1; ; i++ {
			hash, _ := rawdb.ReadCanonicalHash(tx, i)
			if hash == (types.Hash{}) {
				break
			}
			rawdb.TruncateCanonicalHash(tx, i, false)
			rawdb.TruncateTd(tx, i)
		}
		for k, v := range recoverMap {
			if err := rawdb.PutAccountReward(tx, k, v); nil != err {
				return err
			}
		}
		return nil
	}); nil != err {
		return err
	}

	bc.blockCache.Purge()
	bc.numberCache.Purge()
	bc.headerCache.Purge()
	bc.futureBlocks.Purge()
	bc.tdCache.Purge()
	bc.receiptCache.Purge()

	for i := len(rmBlocks) - 1; i >= 0; i-- {
		// Also send event for blocks removed from the canon chain.
		event.GlobalEvent.Send(&common.ChainSideEvent{Block: rmBlocks[i].(*block2.Block)})
	}
	if len(deletedLogs) > 0 {
		event.GlobalEvent.Send(&common.RemovedLogsEvent{Logs: deletedLogs})
	}
	return nil
}

// AddFutureBlock checks if the block is within the max allowed window to get
// accepted for future processing, and returns an error if the block is too far
// ahead and was not added.
//
// TODO after the transition, the future block shouldn't be kept. Because
// it's not checked in the Geth side anymore.
func (bc *BlockChain) AddFutureBlock(block block2.IBlock) error {
	max := uint64(time.Now().Unix() + maxTimeFutureBlocks)
	if block.Time() > max {
		return fmt.Errorf("future block timestamp %v > allowed %v", block.Time(), max)
	}
	if block.Difficulty().Uint64() == 0 {
		// Never add PoS blocks into the future queue
		return nil
	}

	log.Info("add future block", "hash", block.Hash(), "number", block.Number64().Uint64(), "stateRoot", block.StateRoot(), "txs", len(block.Body().Transactions()))
	bc.futureBlocks.Add(block.Hash(), block.(*block2.Block))
	return nil
}

// writeKnownBlock updates the head block flag with a known block
// and introduces chain reorg if necessary.
func (bc *BlockChain) writeKnownBlock(block block2.IBlock) error {
	var err error

	current := bc.CurrentBlock()
	if block.ParentHash() != current.Hash() {
		if err := bc.reorg(current, block); err != nil {
			return err
		}
	}
	bc.DB().Update(bc.ctx, func(tx kv.RwTx) error {
		err = bc.writeHeadBlock(tx, block)
		return nil
	})
	return err
}

// reorg takes two blocks, an old chain and a new chain and will reconstruct the
// blocks and inserts them to be part of the new canonical chain and accumulates
// potential missing transactions and post an event about them.
// Note the new head block won't be processed here, callers need to handle it
// externally.
func (bc *BlockChain) reorg(oldBlock, newBlock block2.IBlock) error {
	log.Debug("reorg", "oldBlock", oldBlock.Number64(), "newBlock", newBlock.Number64())
	var (
		newChain    block2.Blocks
		oldChain    block2.Blocks
		commonBlock block2.IBlock

		deletedTxs []types.Hash
		addedTxs   []types.Hash
	)
	// Reduce the longer chain to the same number as the shorter one
	if oldBlock.Number64().Uint64() > newBlock.Number64().Uint64() {
		// Old chain is longer, gather all transactions and logs as deleted ones
		for ; oldBlock != nil && oldBlock.Number64().Uint64() != newBlock.Number64().Uint64(); oldBlock = bc.GetBlock(oldBlock.ParentHash(), oldBlock.Number64().Uint64()-1) {
			oldChain = append(oldChain, oldBlock)
			for _, tx := range oldBlock.Transactions() {
				hash := tx.Hash()
				deletedTxs = append(deletedTxs, hash)
			}
		}
	} else {
		// New chain is longer, stash all blocks away for subsequent insertion
		for ; newBlock != nil && newBlock.Number64().Uint64() != oldBlock.Number64().Uint64(); newBlock = bc.GetBlock(newBlock.ParentHash(), newBlock.Number64().Uint64()-1) {
			newChain = append(newChain, newBlock)
		}
	}
	if oldBlock == nil {
		return fmt.Errorf("invalid old chain")
	}
	if newBlock == nil {
		return fmt.Errorf("invalid new chain")
	}
	//log.Debug("reorg to the same height", "height", oldBlock.Number64())
	var err error
	// Both sides of the reorg are at the same number, reduce both until the common
	// ancestor is found
	for {
		// If the common ancestor was found, bail out
		if oldBlock.Hash() == newBlock.Hash() {
			commonBlock = oldBlock
			break
		}
		// Remove an old block as well as stash away a new block
		oldChain = append(oldChain, oldBlock)
		for _, t := range oldBlock.Transactions() {
			h := t.Hash()
			deletedTxs = append(deletedTxs, h)
		}
		newChain = append(newChain, newBlock)

		// Step back with both chains
		oldBlock = bc.GetBlock(oldBlock.ParentHash(), oldBlock.Number64().Uint64()-1)
		if oldBlock == nil {
			return fmt.Errorf("invalid old chain")
		}
		newBlock = bc.GetBlock(newBlock.ParentHash(), newBlock.Number64().Uint64()-1)
		if newBlock == nil {
			return fmt.Errorf("invalid new chain")
		}
	}
	log.Debug("reorg find common ancestor", "height", oldBlock.Number64())
	// Ensure the user sees large reorgs
	if len(oldChain) > 0 && len(newChain) > 0 {
		logFn := log.Info
		msg := "Chain reorg detected"
		if len(oldChain) > 63 {
			msg = "Large chain reorg detected"
			logFn = log.Warn
		}
		logFn(msg, "number", commonBlock.Number64(), "hash", commonBlock.Hash(),
			"drop", len(oldChain), "dropfrom", oldChain[0].Hash(), "add", len(newChain), "addfrom", newChain[0].Hash())
	} else if len(newChain) > 0 {
		// Special case happens in the post merge stage that current head is
		// the ancestor of new head while these two blocks are not consecutive
		log.Info("Extend chain", "add", len(newChain), "number", newChain[0].Number64(), "hash", newChain[0].Hash())
	} else {
		// len(newChain) == 0 && len(oldChain) > 0
		// rewind the canonical chain to a lower point.
		log.Error("Impossible reorg, please file an issue", "oldnum", oldBlock.Number64(), "oldhash", oldBlock.Hash(), "oldblocks", len(oldChain), "newnum", newBlock.Number64(), "newhash", newBlock.Hash(), "newblocks", len(newChain))
	}
	// Insert the new chain(except the head block(reverse order)),
	// taking care of the proper incremental order.

	// collect oldblock event
	// Deleted logs + blocks:
	var deletedLogs []*block2.Log
	recoverMap := make(map[types.Address]*uint256.Int)
	for i := len(oldChain) - 1; i >= 0; i-- {
		// Collect deleted logs for notification
		if logs := bc.collectLogs(oldChain[i].(*block2.Block), true); len(logs) > 0 {
			deletedLogs = append(deletedLogs, logs...)
		}

		if bc.chainConfig.IsBeijing(oldChain[i].Number64().Uint64()) {
			beijing, _ := uint256.FromBig(bc.chainConfig.BeijingBlock)
			if new(uint256.Int).Mod(new(uint256.Int).Sub(oldChain[i].Number64(), beijing), uint256.NewInt(bc.engineConf.APos.RewardEpoch)).
				Cmp(uint256.NewInt(0)) == 0 {
				last := new(uint256.Int).Sub(oldChain[i].Number64(), uint256.NewInt(bc.engineConf.APos.RewardEpoch))
				rewardMap, err := bc.RewardsOfEpoch(oldChain[i].Number64(), last)
				if nil != err {
					return err
				}

				for _, r := range oldChain[i].Body().Reward() {
					if _, ok := recoverMap[r.Address]; !ok {
						recoverMap[r.Address], err = bc.GetAccountRewardUnpaid(r.Address)
						if nil != err {
							return err
						}
					}

					high := new(uint256.Int).Add(recoverMap[r.Address], r.Amount)
					if _, ok := rewardMap[r.Address]; ok {
						recoverMap[r.Address] = high.Sub(high, rewardMap[r.Address])
					}
				}
			}
		}
	}
	reInsert := make([]block2.IBlock, 0, len(newChain))
	err = bc.DB().Update(bc.ctx, func(tx kv.RwTx) error {
		if err := state.UnwindState(context.Background(), tx, bc.CurrentBlock().Number64().Uint64(), newChain[len(newChain)-1].Number64().Uint64()); nil != err {
			return fmt.Errorf("uwind state failed, start: %d, end: %d,  %v", newChain[len(newChain)-1].Number64().Uint64(), bc.CurrentBlock().Number64().Uint64(), err)
		}
		if err := bc.writeHeadBlock(tx, commonBlock); nil != err {
			return err
		}

		for i := len(newChain) - 1; i >= 0; i-- {
			// Collect the new added transactions.
			//for _, t := range newChain[i].Transactions() {
			//	h := t.Hash()
			//	addedTxs = append(addedTxs, h)
			//}
			reInsert = append(reInsert, newChain[i])
		}

		//return bc.ChainDB.Update(bc.ctx, func(txw kv.RwTx) error {
		// Delete useless indexes right now which includes the non-canonical
		// transaction indexes, canonical chain indexes which above the head.
		for _, t := range types.HashDifference(deletedTxs, addedTxs) {
			rawdb.DeleteTxLookupEntry(tx, t)
		}

		// Delete all hash markers that are not part of the new canonical chain.
		// Because the reorg function does not handle new chain head, all hash
		// markers greater than or equal to new chain head should be deleted.
		number := commonBlock.Number64().Uint64()
		//if len(newChain) > 1 {
		//	number = newChain[1].Number64().Uint64()
		//}
		for i := number + 1; ; i++ {
			hash, _ := rawdb.ReadCanonicalHash(tx, i)
			if hash == (types.Hash{}) {
				break
			}
			rawdb.TruncateCanonicalHash(tx, i, false)
			// rawdb.TruncateTd(tx, i)
		}

		// unwind reward
		for k, v := range recoverMap {
			rawdb.PutAccountReward(tx, k, v)
		}
		bc.tdCache.Purge()
		bc.blockCache.Purge()
		bc.headerCache.Purge()
		bc.numberCache.Purge()
		return nil
	})
	if nil != err {
		return err
	}
	for i := len(oldChain) - 1; i >= 0; i-- {
		// Also send event for blocks removed from the canon chain.
		event.GlobalEvent.Send(common.ChainSideEvent{Block: oldChain[i].(*block2.Block)})
	}
	if len(deletedLogs) > 0 {
		event.GlobalEvent.Send(common.RemovedLogsEvent{Logs: deletedLogs})
	}

	if _, err := bc.insertChain(reInsert); nil != err {
		return err
	}
	return nil
}
func (bc *BlockChain) Close() error {
	bc.Quit()
	return nil
}

func (bc *BlockChain) Quit() <-chan struct{} {
	bc.lock.Close()
	return bc.ctx.Done()
}

func (bc *BlockChain) DB() kv.RwDB {
	return bc.ChainDB
}

func (bc *BlockChain) StateAt(tx kv.Tx, blockNr uint64) *state.IntraBlockState {
	reader := state.NewPlainState(tx, blockNr+1)
	return state.New(reader)
}

func (bc *BlockChain) GetDepositInfo(address types.Address) (*uint256.Int, *uint256.Int) {
	var info *deposit.Info
	bc.ChainDB.View(bc.ctx, func(tx kv.Tx) error {
		info = deposit.GetDepositInfo(tx, address)
		return nil
	})
	if nil == info {
		return nil, nil
	}
	return info.RewardPerBlock, info.MaxRewardPerEpoch
}

func (bc *BlockChain) GetAccountRewardUnpaid(account types.Address) (*uint256.Int, error) {
	var value *uint256.Int
	var err error
	bc.ChainDB.View(bc.ctx, func(tx kv.Tx) error {
		value, err = rawdb.GetAccountReward(tx, account)
		return nil
	})
	return value, err
}

func (bc *BlockChain) RewardsOfEpoch(number *uint256.Int, lastEpoch *uint256.Int) (map[types.Address]*uint256.Int, error) {
	// total reword for address this epoch
	rewardMap := make(map[types.Address]*uint256.Int, 0)
	depositeMap := map[types.Address]struct {
		reward    *uint256.Int
		maxReward *uint256.Int
	}{}

	currentNr := number.Clone()
	currentNr = currentNr.Sub(currentNr, uint256.NewInt(1))
	endNumber := lastEpoch.Clone()
	for currentNr.Cmp(endNumber) >= 0 {
		block, err := bc.GetBlockByNumber(currentNr)
		if nil != err {
			return nil, err
		}

		verifiers := block.Body().Verifier()
		for _, verifier := range verifiers {
			_, ok := depositeMap[verifier.Address]
			if !ok {
				low, max := bc.GetDepositInfo(verifier.Address)
				if low == nil || max == nil {
					continue
				}
				depositeMap[verifier.Address] = struct {
					reward    *uint256.Int
					maxReward *uint256.Int
				}{reward: low, maxReward: max}

				log.Debug("account deposite infos", "addr", verifier.Address, "perblock", low, "perepoch", max)
			}

			addrReward, ok := rewardMap[verifier.Address]
			if !ok {
				addrReward = uint256.NewInt(0)
			}

			rewardMap[verifier.Address] = math.Min256(addrReward.Add(addrReward, depositeMap[verifier.Address].reward), depositeMap[verifier.Address].maxReward.Clone())
		}

		currentNr.SubUint64(currentNr, 1)
	}
	return rewardMap, nil
}

// collectLogs collects the logs that were generated or removed during
// the processing of a block. These logs are later announced as deleted or reborn.
func (bc *BlockChain) collectLogs(b *block2.Block, removed bool) []*block2.Log {
	var receipts block2.Receipts
	bc.DB().View(context.Background(), func(tx kv.Tx) error {
		receipts = rawdb.ReadRawReceipts(tx, b.Number64().Uint64())
		return nil
	})

	receipts.DeriveFields(bc.chainConfig, b.Hash(), b.Number64().Uint64(), b.Transactions())

	var logs []*block2.Log
	for _, receipt := range receipts {
		for _, log := range receipt.Logs {
			l := *log
			if removed {
				l.Removed = true
			}
			logs = append(logs, &l)
		}
	}
	return logs
}

func (bc *BlockChain) Reset() error {
	return bc.ResetWithGenesisBlock(bc.genesisBlock.(*block2.Block))
}

func (bc *BlockChain) ResetWithGenesisBlock(genesis *block2.Block) error {
	// Dump the entire block chain and purge the caches
	if err := bc.SetHead(0); err != nil {
		return err
	}
	if !bc.lock.TryLock() {
		return errChainStopped
	}
	defer bc.lock.Unlock()

	// Prepare the genesis block and reinitialise the chain
	err := bc.DB().Update(bc.ctx, func(tx kv.RwTx) error {
		err := rawdb.WriteTd(tx, genesis.Hash(), genesis.Number64().Uint64(), genesis.Difficulty())
		if nil != err {
			return err
		}
		err = rawdb.WriteBlock(tx, genesis)
		if nil != err {
			return err
		}
		return nil
	})
	if nil != err {
		log.Crit("Failed to write genesis block", "err", err)
	}

	bc.writeHeadBlock(nil, genesis)

	// Last update all in-memory chain markers
	bc.genesisBlock = genesis
	bc.currentBlock.Store(genesis)
	return nil
}<|MERGE_RESOLUTION|>--- conflicted
+++ resolved
@@ -89,7 +89,6 @@
 
 type BlockChain struct {
 	chainConfig  *params.ChainConfig
-	engineConf   *params.ConsensusConfig
 	ctx          context.Context
 	cancel       context.CancelFunc
 	genesisBlock block2.IBlock
@@ -144,11 +143,7 @@
 	return bc.engine
 }
 
-<<<<<<< HEAD
-func NewBlockChain(ctx context.Context, genesisBlock block2.IBlock, engine consensus.Engine, downloader common.IDownloader, db kv.RwDB, p2p p2p.P2P, pConf *params.ChainConfig, eConf *params.ConsensusConfig) (common.IBlockChain, error) {
-=======
 func NewBlockChain(ctx context.Context, genesisBlock block2.IBlock, engine consensus.Engine, db kv.RwDB, p2p p2p.P2P, config *params.ChainConfig) (common.IBlockChain, error) {
->>>>>>> 94324c85
 	c, cancel := context.WithCancel(ctx)
 	blockCache, _ := lru.New[types.Hash, *block2.Block](blockCacheLimit)
 	futureBlocks, _ := lru.New[types.Hash, *block2.Block](maxFutureBlocks)
@@ -157,8 +152,8 @@
 	numberCache, _ := lru.New[types.Hash, uint64](numberCacheLimit)
 	headerCache, _ := lru.New[types.Hash, *block2.Header](headerCacheLimit)
 	bc := &BlockChain{
-		chainConfig:  pConf, // Chain & network configuration
-		engineConf:   eConf,
+		chainConfig: config, // Chain & network configuration
+		//engineConf:   eConf,
 		genesisBlock: genesisBlock,
 		//blocks:       []block2.IBlock{},
 		//currentBlock:  current,
@@ -185,16 +180,11 @@
 		return nil, err
 	}
 
-<<<<<<< HEAD
 	bc.engine.VerifyHeader(bc, bc.CurrentBlock().Header(), false)
-=======
-	bc.currentBlock.Store(current)
-	headBlockGauge.Set(current.Number64().Uint64())
->>>>>>> 94324c85
 	bc.forker = NewForkChoice(bc, nil)
 	//bc.process = avm.NewVMProcessor(ctx, bc, engine)
-	bc.process = NewStateProcessor(pConf, bc, engine)
-	bc.validator = NewBlockValidator(pConf, bc, engine)
+	bc.process = NewStateProcessor(config, bc, engine)
+	bc.validator = NewBlockValidator(config, bc, engine)
 
 	return bc, nil
 }
@@ -1085,35 +1075,8 @@
 		if nil != err {
 			return it.index, err
 		}
-<<<<<<< HEAD
-
-=======
-		//var followupInterrupt uint32
-		//receipts, logs, usedGas, err := bc.process.Process(block.(*block2.Block), ibs, stateReader, stateWriter, blockHashFunc)
-		//if err != nil {
-		//	bc.reportBlock(block, receipts, err)
-		//	//atomic.StoreUint32(&followupInterrupt, 1)
-		//	return it.index, err
-		//}
-
-		//if err := bc.validator.ValidateState(block, ibs, receipts, usedGas); err != nil {
-		//	bc.reportBlock(block, receipts, err)
-		//	//atomic.StoreUint32(&followupInterrupt, 1)
-		//	return it.index, err
-		//}
-
-		// write state
-		//if err := bc.ChainDB.Update(bc.ctx, func(tx kv.RwTx) error {
-		//	stateWrite := state.NewPlainStateWriter(batch, tx, block.Number64().Uint64())
-		//	if err := ibs.CommitBlock(params.AmazeChainConfig.Rules(block.Number64().Uint64()), stateWrite); nil != err {
-		//		return err
-		//	}
-		//	return nil
-		//}); nil != err {
-		//	return it.index, err
-		//}
+
 		wstart := time.Now()
->>>>>>> 94324c85
 		var status WriteStatus
 		status, err = bc.writeBlockWithState(block, receipts, ibs, nopay)
 		//atomic.StoreUint32(&followupInterrupt, 1)
@@ -1539,9 +1502,9 @@
 		}
 		if bc.chainConfig.IsBeijing(point.Number64().Uint64()) {
 			beijing, _ := uint256.FromBig(bc.chainConfig.BeijingBlock)
-			if new(uint256.Int).Mod(new(uint256.Int).Sub(point.Number64(), beijing), uint256.NewInt(bc.engineConf.APos.RewardEpoch)).
+			if new(uint256.Int).Mod(new(uint256.Int).Sub(point.Number64(), beijing), uint256.NewInt(bc.chainConfig.Apos.RewardEpoch)).
 				Cmp(uint256.NewInt(0)) == 0 {
-				last := new(uint256.Int).Sub(point.Number64(), uint256.NewInt(bc.engineConf.APos.RewardEpoch))
+				last := new(uint256.Int).Sub(point.Number64(), uint256.NewInt(bc.chainConfig.Apos.RewardEpoch))
 				rewardMap, err := bc.RewardsOfEpoch(point.Number64(), last)
 				if nil != err {
 					return err
@@ -1752,9 +1715,9 @@
 
 		if bc.chainConfig.IsBeijing(oldChain[i].Number64().Uint64()) {
 			beijing, _ := uint256.FromBig(bc.chainConfig.BeijingBlock)
-			if new(uint256.Int).Mod(new(uint256.Int).Sub(oldChain[i].Number64(), beijing), uint256.NewInt(bc.engineConf.APos.RewardEpoch)).
+			if new(uint256.Int).Mod(new(uint256.Int).Sub(oldChain[i].Number64(), beijing), uint256.NewInt(bc.chainConfig.Apos.RewardEpoch)).
 				Cmp(uint256.NewInt(0)) == 0 {
-				last := new(uint256.Int).Sub(oldChain[i].Number64(), uint256.NewInt(bc.engineConf.APos.RewardEpoch))
+				last := new(uint256.Int).Sub(oldChain[i].Number64(), uint256.NewInt(bc.chainConfig.Apos.RewardEpoch))
 				rewardMap, err := bc.RewardsOfEpoch(oldChain[i].Number64(), last)
 				if nil != err {
 					return err
