// Copyright 2022 The AmazeChain Authors
// This file is part of the AmazeChain library.
//
// The AmazeChain library is free software: you can redistribute it and/or modify
// it under the terms of the GNU Lesser General Public License as published by
// the Free Software Foundation, either version 3 of the License, or
// (at your option) any later version.
//
// The AmazeChain library is distributed in the hope that it will be useful,
// but WITHOUT ANY WARRANTY; without even the implied warranty of
// MERCHANTABILITY or FITNESS FOR A PARTICULAR PURPOSE. See the
// GNU Lesser General Public License for more details.
//
// You should have received a copy of the GNU Lesser General Public License
// along with the AmazeChain library. If not, see <http://www.gnu.org/licenses/>.

package apoa

import (
	"bytes"
	"encoding/json"
	"github.com/amazechain/amc/common/block"
	"github.com/amazechain/amc/common/types"
	"github.com/amazechain/amc/internal/avm/common"
	"github.com/amazechain/amc/log"
	"github.com/amazechain/amc/modules/rawdb"
	"github.com/amazechain/amc/params"
	"github.com/ledgerwatch/erigon-lib/kv"
	"sort"
	"time"

	lru "github.com/hashicorp/golang-lru"
)

// Vote represents a single vote that an authorized signer made to modify the
// list of authorizations.
type Vote struct {
	Signer    types.Address `json:"signer"`    // Authorized signer that cast this vote
	Block     uint64        `json:"block"`     // Block number the vote was cast in (expire old votes)
	Address   types.Address `json:"address"`   // Account being voted on to change its authorization
	Authorize bool          `json:"authorize"` // Whether to authorize or deauthorize the voted account
}

// Tally is a simple vote tally to keep the current score of votes. Votes that
// go against the proposal aren't counted since it's equivalent to not voting.
type Tally struct {
	Authorize bool `json:"authorize"` // Whether the vote is about authorizing or kicking someone
	Votes     int  `json:"votes"`     // Number of votes until now wanting to pass the proposal
}

// Snapshot is the state of the authorization voting at a given point in time.
type Snapshot struct {
<<<<<<< HEAD
	config   *params.APoaConfig // Consensus engine parameters to fine tune behavior
	sigcache *lru.ARCCache      // Cache of recent block signatures to speed up ecrecover
=======
	config   *params.CliqueConfig // Consensus engine parameters to fine tune behavior
	sigcache *lru.ARCCache        // Cache of recent block signatures to speed up ecrecover
>>>>>>> 94324c85

	Number  uint64                     `json:"number"`  // Block number where the snapshot was created
	Hash    types.Hash                 `json:"hash"`    // Block hash where the snapshot was created
	Signers map[types.Address]struct{} `json:"signers"` // Set of authorized signers at this moment
	Recents map[uint64]types.Address   `json:"recents"` // Set of recent signers for spam protections
	Votes   []*Vote                    `json:"votes"`   // List of votes cast in chronological order
	Tally   map[types.Address]Tally    `json:"tally"`   // Current vote tally to avoid recalculating
}

// signersAscending implements the sort interface to allow sorting a list of addresses
type signersAscending []types.Address

func (s signersAscending) Len() int           { return len(s) }
func (s signersAscending) Less(i, j int) bool { return bytes.Compare(s[i][:], s[j][:]) < 0 }
func (s signersAscending) Swap(i, j int)      { s[i], s[j] = s[j], s[i] }

// newSnapshot creates a new snapshot with the specified startup parameters. This
// method does not initialize the set of recent signers, so only ever use if for
// the genesis block.
<<<<<<< HEAD
func newSnapshot(config *params.APoaConfig, sigcache *lru.ARCCache, number uint64, hash types.Hash, signers []types.Address) *Snapshot {
=======
func newSnapshot(config *params.CliqueConfig, sigcache *lru.ARCCache, number uint64, hash types.Hash, signers []types.Address) *Snapshot {
>>>>>>> 94324c85
	snap := &Snapshot{
		config:   config,
		sigcache: sigcache,
		Number:   number,
		Hash:     hash,
		Signers:  make(map[types.Address]struct{}),
		Recents:  make(map[uint64]types.Address),
		Tally:    make(map[types.Address]Tally),
	}
	for _, signer := range signers {
		snap.Signers[signer] = struct{}{}
	}
	return snap
}

// loadSnapshot loads an existing snapshot from the database.
<<<<<<< HEAD
func loadSnapshot(config *params.APoaConfig, sigcache *lru.ARCCache, tx kv.Getter, hash types.Hash) (*Snapshot, error) {
=======
func loadSnapshot(config *params.CliqueConfig, sigcache *lru.ARCCache, tx kv.Getter, hash types.Hash) (*Snapshot, error) {
>>>>>>> 94324c85
	blob, err := rawdb.GetPoaSnapshot(tx, hash)
	if err != nil {
		return nil, err
	}
	snap := new(Snapshot)
	if err := json.Unmarshal(blob, snap); err != nil {
		return nil, err
	}
	snap.config = config
	snap.sigcache = sigcache

	return snap, nil
}

// store inserts the snapshot into the database.
func (s *Snapshot) store(tx kv.Putter) error {
	blob, err := json.Marshal(s)
	if err != nil {
		return err
	}
	return rawdb.StorePoaSnapshot(tx, s.Hash, blob)
}

// copy creates a deep copy of the snapshot, though not the individual votes.
func (s *Snapshot) copy() *Snapshot {
	cpy := &Snapshot{
		config:   s.config,
		sigcache: s.sigcache,
		Number:   s.Number,
		Hash:     s.Hash,
		Signers:  make(map[types.Address]struct{}),
		Recents:  make(map[uint64]types.Address),
		Votes:    make([]*Vote, len(s.Votes)),
		Tally:    make(map[types.Address]Tally),
	}
	for signer := range s.Signers {
		cpy.Signers[signer] = struct{}{}
	}
	for block, signer := range s.Recents {
		cpy.Recents[block] = signer
	}
	for address, tally := range s.Tally {
		cpy.Tally[address] = tally
	}
	copy(cpy.Votes, s.Votes)

	return cpy
}

// validVote returns whether it makes sense to cast the specified vote in the
// given snapshot context (e.g. don't try to add an already authorized signer).
func (s *Snapshot) validVote(address types.Address, authorize bool) bool {
	_, signer := s.Signers[address]
	return (signer && !authorize) || (!signer && authorize)
}

// cast adds a new vote into the tally.
func (s *Snapshot) cast(address types.Address, authorize bool) bool {
	// Ensure the vote is meaningful
	if !s.validVote(address, authorize) {
		return false
	}
	// Cast the vote into an existing or new tally
	if old, ok := s.Tally[address]; ok {
		old.Votes++
		s.Tally[address] = old
	} else {
		s.Tally[address] = Tally{Authorize: authorize, Votes: 1}
	}
	return true
}

// uncast removes a previously cast vote from the tally.
func (s *Snapshot) uncast(address types.Address, authorize bool) bool {
	// If there's no tally, it's a dangling vote, just drop
	tally, ok := s.Tally[address]
	if !ok {
		return false
	}
	// Ensure we only revert counted votes
	if tally.Authorize != authorize {
		return false
	}
	// Otherwise revert the vote
	if tally.Votes > 1 {
		tally.Votes--
		s.Tally[address] = tally
	} else {
		delete(s.Tally, address)
	}
	return true
}

// apply creates a new authorization snapshot by applying the given headers to
// the original one.
func (s *Snapshot) apply(headers []block.IHeader) (*Snapshot, error) {
	// Allow passing in no headers for cleaner code
	if len(headers) == 0 {
		return s, nil
	}
	// Sanity check that the headers can be applied
	for i := 0; i < len(headers)-1; i++ {
		if headers[i+1].(*block.Header).Number.Uint64() != headers[i].(*block.Header).Number.Uint64()+1 {
			return nil, errInvalidVotingChain
		}
	}
	if headers[0].(*block.Header).Number.Uint64() != s.Number+1 {
		return nil, errInvalidVotingChain
	}
	// Iterate through the headers and create a new snapshot
	snap := s.copy()

	var (
		start  = time.Now()
		logged = time.Now()
	)
	for i, iHeader := range headers {
		header := iHeader.(*block.Header)
		// Remove any votes on checkpoint blocks
		number := header.Number.Uint64()
		if number%s.config.Epoch == 0 {
			snap.Votes = nil
			snap.Tally = make(map[types.Address]Tally)
		}
		// Delete the oldest signer from the recent list to allow it signing again
		if limit := uint64(len(snap.Signers)/2 + 1); number >= limit {
			delete(snap.Recents, number-limit)
		}
		// Resolve the authorization key and check against signers
		signer, err := ecrecover(header, s.sigcache)
		if err != nil {
			return nil, err
		}
		if _, ok := snap.Signers[signer]; !ok {
			return nil, errUnauthorizedSigner
		}
		for _, recent := range snap.Recents {
			if recent == signer {
				return nil, errRecentlySigned
			}
		}
		snap.Recents[number] = signer

		// Header authorized, discard any previous votes from the signer
		for i, vote := range snap.Votes {
			if vote.Signer == signer && vote.Address == header.Coinbase {
				// Uncast the vote from the cached tally
				snap.uncast(vote.Address, vote.Authorize)

				// Uncast the vote from the chronological list
				snap.Votes = append(snap.Votes[:i], snap.Votes[i+1:]...)
				break // only one vote allowed
			}
		}
		// Tally up the new vote from the signer
		var authorize bool
		switch {
		case bytes.Equal(header.Nonce[:], nonceAuthVote):
			authorize = true
		case bytes.Equal(header.Nonce[:], nonceDropVote):
			authorize = false
		default:
			return nil, errInvalidVote
		}
		if snap.cast(header.Coinbase, authorize) {
			snap.Votes = append(snap.Votes, &Vote{
				Signer:    signer,
				Block:     number,
				Address:   header.Coinbase,
				Authorize: authorize,
			})
		}
		// If the vote passed, update the list of signers
		if tally := snap.Tally[header.Coinbase]; tally.Votes > len(snap.Signers)/2 {
			if tally.Authorize {
				snap.Signers[header.Coinbase] = struct{}{}
			} else {
				delete(snap.Signers, header.Coinbase)

				// Signer list shrunk, delete any leftover recent caches
				if limit := uint64(len(snap.Signers)/2 + 1); number >= limit {
					delete(snap.Recents, number-limit)
				}
				// Discard any previous votes the deauthorized signer cast
				for i := 0; i < len(snap.Votes); i++ {
					if snap.Votes[i].Signer == header.Coinbase {
						// Uncast the vote from the cached tally
						snap.uncast(snap.Votes[i].Address, snap.Votes[i].Authorize)

						// Uncast the vote from the chronological list
						snap.Votes = append(snap.Votes[:i], snap.Votes[i+1:]...)

						i--
					}
				}
			}
			// Discard any previous votes around the just changed account
			for i := 0; i < len(snap.Votes); i++ {
				if snap.Votes[i].Address == header.Coinbase {
					snap.Votes = append(snap.Votes[:i], snap.Votes[i+1:]...)
					i--
				}
			}
			delete(snap.Tally, header.Coinbase)
		}
		// If we're taking too much time (ecrecover), notify the user once a while
		if time.Since(logged) > 8*time.Second {
			log.Info("Reconstructing voting history", "processed", i, "total", len(headers), "elapsed", common.PrettyDuration(time.Since(start)))
			logged = time.Now()
		}
	}
	if time.Since(start) > 8*time.Second {
		//log.Info("Reconstructed voting history", "processed", len(headers), "elapsed", common.PrettyDuration(time.Since(start)))
	}
	snap.Number += uint64(len(headers))
	snap.Hash = headers[len(headers)-1].Hash()

	return snap, nil
}

// signers retrieves the list of authorized signers in ascending order.
func (s *Snapshot) signers() []types.Address {
	sigs := make([]types.Address, 0, len(s.Signers))
	for sig := range s.Signers {
		sigs = append(sigs, sig)
	}
	sort.Sort(signersAscending(sigs))
	return sigs
}

// inturn returns if a signer at a given block height is in-turn or not.
func (s *Snapshot) inturn(number uint64, signer types.Address) bool {
	signers, offset := s.signers(), 0
	for offset < len(signers) && signers[offset] != signer {
		offset++
	}
	return (number % uint64(len(signers))) == uint64(offset)
}<|MERGE_RESOLUTION|>--- conflicted
+++ resolved
@@ -50,13 +50,8 @@
 
 // Snapshot is the state of the authorization voting at a given point in time.
 type Snapshot struct {
-<<<<<<< HEAD
-	config   *params.APoaConfig // Consensus engine parameters to fine tune behavior
-	sigcache *lru.ARCCache      // Cache of recent block signatures to speed up ecrecover
-=======
 	config   *params.CliqueConfig // Consensus engine parameters to fine tune behavior
 	sigcache *lru.ARCCache        // Cache of recent block signatures to speed up ecrecover
->>>>>>> 94324c85
 
 	Number  uint64                     `json:"number"`  // Block number where the snapshot was created
 	Hash    types.Hash                 `json:"hash"`    // Block hash where the snapshot was created
@@ -76,11 +71,7 @@
 // newSnapshot creates a new snapshot with the specified startup parameters. This
 // method does not initialize the set of recent signers, so only ever use if for
 // the genesis block.
-<<<<<<< HEAD
-func newSnapshot(config *params.APoaConfig, sigcache *lru.ARCCache, number uint64, hash types.Hash, signers []types.Address) *Snapshot {
-=======
 func newSnapshot(config *params.CliqueConfig, sigcache *lru.ARCCache, number uint64, hash types.Hash, signers []types.Address) *Snapshot {
->>>>>>> 94324c85
 	snap := &Snapshot{
 		config:   config,
 		sigcache: sigcache,
@@ -97,11 +88,7 @@
 }
 
 // loadSnapshot loads an existing snapshot from the database.
-<<<<<<< HEAD
-func loadSnapshot(config *params.APoaConfig, sigcache *lru.ARCCache, tx kv.Getter, hash types.Hash) (*Snapshot, error) {
-=======
 func loadSnapshot(config *params.CliqueConfig, sigcache *lru.ARCCache, tx kv.Getter, hash types.Hash) (*Snapshot, error) {
->>>>>>> 94324c85
 	blob, err := rawdb.GetPoaSnapshot(tx, hash)
 	if err != nil {
 		return nil, err
