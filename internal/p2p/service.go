// Package p2p defines the network protocol implementation for Ethereum consensus
// used by beacon nodes, including peer discovery using discv5, gossip-sub
// using libp2p, and handing peer lifecycles + handshakes.
package p2p

import (
	"context"
	"crypto/ecdsa"
	"fmt"
	"github.com/amazechain/amc/api/protocol/sync_pb"
	"github.com/amazechain/amc/common"
	"github.com/amazechain/amc/common/types"
	"github.com/amazechain/amc/conf"
	"github.com/amazechain/amc/internal/p2p/encoder"
	"github.com/amazechain/amc/internal/p2p/enode"
	"github.com/amazechain/amc/internal/p2p/enr"
	leakybucket "github.com/amazechain/amc/internal/p2p/leaky-bucket"
	"github.com/amazechain/amc/internal/p2p/peers"
	"github.com/amazechain/amc/internal/p2p/peers/scorers"
	"github.com/amazechain/amc/utils"
	"google.golang.org/protobuf/proto"
	"sync"
	"time"

	"github.com/libp2p/go-libp2p"
	pubsub "github.com/libp2p/go-libp2p-pubsub"
	"github.com/libp2p/go-libp2p/core/host"
	"github.com/libp2p/go-libp2p/core/network"
	"github.com/libp2p/go-libp2p/core/peer"
	"github.com/libp2p/go-libp2p/core/protocol"
	"github.com/multiformats/go-multiaddr"
	"github.com/pkg/errors"
	"go.opencensus.io/trace"
)

//todo
//var _ runtime.Service = (*Service)(nil)

// In the event that we are at our peer limit, we
// stop looking for new peers and instead poll
// for the current peer limit status for the time period
// defined below.
var pollingPeriod = 6 * time.Second

// Refresh rate of ENR set at twice per block.
var refreshRate = 4 * time.Second

// maxBadResponses is the maximum number of bad responses from a peer before we stop talking to it.
const maxBadResponses = 5

// pubsubQueueSize is the size that we assign to our validation queue and outbound message queue for
// gossipsub.
const pubsubQueueSize = 600

// maxDialTimeout is the timeout for a single peer dial.
const maxDialTimeout = 10 * time.Second

// todo
const ttfbTimeout = 10 * time.Second // TtfbTimeout is the maximum time to wait for first byte of request response (time-to-first-byte).

// todo
const reconnectBootNode = 1 * time.Minute

// Service for managing peer to peer (p2p) networking.
type Service struct {
	started               bool
	isPreGenesis          bool
	pingMethod            func(ctx context.Context, id peer.ID) error
	cancel                context.CancelFunc
	cfg                   *conf.P2PConfig
	peers                 *peers.Status
	addrFilter            *multiaddr.Filters
	ipLimiter             *leakybucket.Collector
	privKey               *ecdsa.PrivateKey
	pubsub                *pubsub.PubSub
	joinedTopics          map[string]*pubsub.Topic
	joinedTopicsLock      sync.Mutex
	dv5Listener           Listener
	startupErr            error
	ctx                   context.Context
	host                  host.Host
	genesisHash           types.Hash
	genesisValidatorsRoot []byte
	activeValidatorCount  uint64
	ping                  *sync_pb.Ping
}

// NewService initializes a new p2p service compatible with shared.Service interface. No
// connections are made until the Start function is called during the service registry startup.
func NewService(ctx context.Context, genesisHash types.Hash, cfg *conf.P2PConfig) (*Service, error) {
	var err error
	ctx, cancel := context.WithCancel(ctx)
	_ = cancel // govet fix for lost cancel. Cancel is handled in service.Stop().

	s := &Service{
		ctx:          ctx,
		cancel:       cancel,
		cfg:          cfg,
		ping:         &sync_pb.Ping{SeqNumber: 0},
		isPreGenesis: true,
		joinedTopics: make(map[string]*pubsub.Topic, len(gossipTopicMappings)),
		genesisHash:  genesisHash,
	}

	dv5Nodes := parseBootStrapAddrs(s.cfg.BootstrapNodeAddr)
	//
	cfg.Discv5BootStrapAddr = dv5Nodes

	ipAddr := utils.IPAddr()
	s.privKey, err = privKey(s.cfg)
	if err != nil {
		log.Error("Failed to generate p2p private key", "err", err)
		return nil, err
	}
	s.addrFilter, err = configureFilter(s.cfg)
	if err != nil {
		log.Error("Failed to create address filter", "err", err)
		return nil, err
	}
	//todo
	s.ipLimiter = leakybucket.NewCollector(ipLimit, ipBurst, 30*time.Second, true /* deleteEmptyBuckets */)

	opts := s.buildOptions(ipAddr, s.privKey)
	h, err := libp2p.New(opts...)
	if err != nil {
		log.Error("Failed to create p2p host", "err", err)
		return nil, err
	}

	s.host = h
	// Gossipsub registration is done before we add in any new peers
	// due to libp2p's gossipsub implementation not taking into
	// account previously added peers when creating the gossipsub
	// object.
	psOpts := s.pubsubOptions()
	// Set the pubsub global parameters that we require.
	setPubSubParameters()

	gs, err := pubsub.NewGossipSub(s.ctx, s.host, psOpts...)
	if err != nil {
		log.Error("Failed to start pubsub", "err", err)
		return nil, err
	}
	s.pubsub = gs

	s.peers = peers.NewStatus(ctx, &peers.StatusConfig{
		PeerLimit: s.cfg.MaxPeers,
		ScorerParams: &scorers.Config{
			BadResponsesScorerConfig: &scorers.BadResponsesScorerConfig{
				Threshold:     maxBadResponses,
				DecayInterval: 10 * time.Minute,
			},
		},
	})

	// Initialize Data maps.
	//types.InitializeDataMaps()

	return s, nil
}

func (s *Service) GetPing() *sync_pb.Ping {
	return proto.Clone(s.ping).(*sync_pb.Ping)
}

func (s *Service) IncSeqNumber() {
	s.ping.SeqNumber++
}

func (s *Service) GetConfig() *conf.P2PConfig {
	return s.cfg
}

// Start the p2p service.
func (s *Service) Start() {
	if s.started {
		log.Error("Attempted to start p2p service when it was already started")
		return
	}

	s.isPreGenesis = false

	var relayNodes []string
	if s.cfg.RelayNodeAddr != "" {
		relayNodes = append(relayNodes, s.cfg.RelayNodeAddr)
		if err := dialRelayNode(s.ctx, s.host, s.cfg.RelayNodeAddr); err != nil {
			log.Error("Could not dial relay node", "err", err)
		}
	}

	if !s.cfg.NoDiscovery {
		ipAddr := utils.IPAddr()
		listener, err := s.startDiscoveryV5(
			ipAddr,
			s.privKey,
		)
		if err != nil {
			log.Crit("Failed to start discovery", "err", err)
			s.startupErr = err
			return
		}
		bootnodes, err := s.bootnodes()
		if err != nil {
			s.startupErr = err
			return
		}
		err = s.connectToBootnodes(bootnodes)
		if err != nil {
			log.Error("Could not add bootnode to the exclusion list", "err", err)
			s.startupErr = err
			return
		}
		s.dv5Listener = listener
		go s.listenForNewNodes()
		utils.RunEvery(s.ctx, reconnectBootNode, func() {
			s.ensureBootPeerConnections(bootnodes)
		})

	}

	s.started = true

	if len(s.cfg.StaticPeers) > 0 {
		addrs, err := PeersFromStringAddrs(s.cfg.StaticPeers)
		if err != nil {
			log.Error("Could not connect to static peer", "err", err)
		}
		s.connectWithAllPeers(addrs)
	}
	// Initialize metadata according to the
	// current epoch.
	s.RefreshENR()

	// Periodic functions.
	if len(relayNodes) > 0 {
		utils.RunEvery(s.ctx, ttfbTimeout, func() {
			ensurePeerConnections(s.ctx, s.host, relayNodes...)
		})
	}

	utils.RunEvery(s.ctx, 30*time.Minute, s.Peers().Prune)
	utils.RunEvery(s.ctx, 10*time.Second, s.updateMetrics)
	utils.RunEvery(s.ctx, refreshRate, s.RefreshENR)
	utils.RunEvery(s.ctx, 1*time.Minute, func() {
		//utils.RunEvery(s.ctx, 5*time.Second, func() {
		log.Trace("Peer summary", "inbound", len(s.peers.InboundConnected()), "outbound", len(s.peers.OutboundConnected()), "activePeers", len(s.peers.Active()), "disconnectedPeers", len(s.peers.Disconnected()))
		s.peers.Prune()
		for _, p := range s.peers.Active() {
			//addr, _ := s.peers.Address(p)
			//IP, _ := s.peers.IP(p)
			//ENR, _ := s.peers.ENR(p)
<<<<<<< HEAD
			dialArgs, _ := s.peers.DialArgs(p)
			direction, _ := s.peers.Direction(p)
			connState, _ := s.peers.ConnState(p)
			chainState, err := s.peers.ChainState(p)
			if nil != err {
				log.Error("chainState", "error", err)
			}
			// hexutil.Encode([]byte(p))

			log.Debug("Peer details", "perrId", p, "dialArgs", dialArgs, "Direction", direction, "connState", connState, "currentHeight", utils.ConvertH256ToUint256Int(chainState.CurrentHeight).Uint64())
=======

			params := make([]interface{}, 0)
			params = append(params, "perrId", p)

			if dialArgs, err := s.peers.DialArgs(p); err == nil {
				params = append(params, "dialArgs", dialArgs)
			}
			if direction, err := s.peers.Direction(p); err == nil {
				params = append(params, "Direction", direction)
			}
			if connState, err := s.peers.ConnState(p); err == nil {
				params = append(params, "connState", connState)
			}
			if chainState, err := s.peers.ChainState(p); err == nil {
				params = append(params, "currentHeight", utils.ConvertH256ToUint256Int(chainState.CurrentHeight).Uint64())
			}
			if nextValidTime, err := s.peers.NextValidTime(p); err == nil && time.Now().After(nextValidTime) == false {
				params = append(params, "nextValidTime", common.PrettyDuration(time.Until(nextValidTime)))
			}
			if badResponses, err := s.peers.Scorers().BadResponsesScorer().Count(p); err == nil {
				params = append(params, "badResponses", badResponses)
			}
			if validationError := s.peers.Scorers().ValidationError(p); validationError != nil {
				params = append(params, "validationError", validationError)
			}
			params = append(params, "processedBlocks", s.peers.Scorers().BlockProviderScorer().ProcessedBlocks(p))

			// hexutil.Encode([]byte(p))
			log.Info("Peer details", params...)

			log.Info("Peer Score:",
				"badResponsesScore", s.peers.Scorers().BadResponsesScorer().Score(p),
				"blockProviderScore", s.peers.Scorers().BlockProviderScorer().Score(p),
				"peerStatusScore", s.peers.Scorers().PeerStatusScorer().Score(p),
				"gossipScore", s.peers.Scorers().GossipScorer().Score(p),
				"Score", s.peers.Scorers().Score(p),
			)
>>>>>>> 6a4f9c79
			pids, _ := s.host.Peerstore().SupportsProtocols(p, s.host.Mux().Protocols()...)
			for _, id := range pids {
				log.Trace("Protocol details:", "ProtocolID", id)
			}
		}

		allNodes := s.dv5Listener.AllNodes()
		log.Trace("Nodes stored in the discovery table:")
		for i, n := range allNodes {
			log.Trace(fmt.Sprintf("P2P details %d", i), "ENR", n.String(), "Node ID", n.ID(), "IP", n.IP(), "UDP", n.UDP(), "TCP", n.TCP())
		}
	})

	multiAddrs := s.host.Network().ListenAddresses()
	logIPAddr(s.host.ID(), multiAddrs...)

	p2pHostAddress := s.cfg.HostAddress
	p2pTCPPort := s.cfg.TCPPort

	if p2pHostAddress != "" {
		logExternalIPAddr(s.host.ID(), p2pHostAddress, p2pTCPPort)
		verifyConnectivity(p2pHostAddress, p2pTCPPort, "tcp")
	}

	p2pHostDNS := s.cfg.HostDNS
	if p2pHostDNS != "" {
		logExternalDNSAddr(s.host.ID(), p2pHostDNS, p2pTCPPort)
	}
	//todo
	//go s.forkWatcher()
}

// Stop the p2p service and terminate all peer connections.
func (s *Service) Stop() error {
	defer s.cancel()
	s.started = false
	if s.dv5Listener != nil {
		s.dv5Listener.Close()
	}
	return nil
}

// Status of the p2p service. Will return an error if the service is considered unhealthy to
// indicate that this node should not serve traffic until the issue has been resolved.
func (s *Service) Status() error {
	if s.isPreGenesis {
		return nil
	}
	if !s.started {
		return errors.New("not running")
	}
	if s.startupErr != nil {
		return s.startupErr
	}
	return nil
}

// Started returns true if the p2p service has successfully started.
func (s *Service) Started() bool {
	return s.started
}

// Encoding returns the configured networking encoding.
func (_ *Service) Encoding() encoder.NetworkEncoding {
	return &encoder.SszNetworkEncoder{}
}

// PubSub returns the p2p pubsub framework.
func (s *Service) PubSub() *pubsub.PubSub {
	return s.pubsub
}

// Host returns the currently running libp2p
// host of the service.
func (s *Service) Host() host.Host {
	return s.host
}

// SetStreamHandler sets the protocol handler on the p2p host multiplexer.
// This method is a pass through to libp2pcore.Host.SetStreamHandler.
func (s *Service) SetStreamHandler(topic string, handler network.StreamHandler) {
	s.host.SetStreamHandler(protocol.ID(topic), handler)
}

// PeerID returns the Peer ID of the local peer.
func (s *Service) PeerID() peer.ID {
	return s.host.ID()
}

// Disconnect from a peer.
func (s *Service) Disconnect(pid peer.ID) error {
	return s.host.Network().ClosePeer(pid)
}

// Connect to a specific peer.
func (s *Service) Connect(pi peer.AddrInfo) error {
	return s.host.Connect(s.ctx, pi)
}

// Peers returns the peer status interface.
func (s *Service) Peers() *peers.Status {
	return s.peers
}

// ENR returns the local node's current ENR.
func (s *Service) ENR() *enr.Record {
	if s.dv5Listener == nil {
		return nil
	}
	return s.dv5Listener.Self().Record()
}

// DiscoveryAddresses represents our enr addresses as multiaddresses.
func (s *Service) DiscoveryAddresses() ([]multiaddr.Multiaddr, error) {
	if s.dv5Listener == nil {
		return nil, nil
	}
	return convertToUdpMultiAddr(s.dv5Listener.Self())
}

// AddPingMethod adds the metadata ping rpc method to the p2p service, so that it can
// be used to refresh ENR.
func (s *Service) AddPingMethod(reqFunc func(ctx context.Context, id peer.ID) error) {
	s.pingMethod = reqFunc
}

func (s *Service) pingPeers() {
	if s.pingMethod == nil {
		return
	}
	for _, pid := range s.peers.Connected() {
		go func(id peer.ID) {
			if err := s.pingMethod(s.ctx, id); err != nil {
				log.Debug("Failed to ping peer", "peer", id)
			}
		}(pid)
	}
}

func (s *Service) connectWithAllPeers(multiAddrs []multiaddr.Multiaddr) {
	addrInfos, err := peer.AddrInfosFromP2pAddrs(multiAddrs...)
	if err != nil {
		log.Error("Could not convert to peer address info's from multiaddresses", "err", err)
		return
	}
	for _, info := range addrInfos {
		// make each dial non-blocking
		go func(info peer.AddrInfo) {
			if err := s.connectWithPeer(s.ctx, info); err != nil {
				log.Trace(fmt.Sprintf("Could not connect with peer %s", info.String()), "err", err)
			}
		}(info)
	}
}

func (s *Service) connectWithPeer(ctx context.Context, info peer.AddrInfo) error {
	ctx, span := trace.StartSpan(ctx, "p2p.connectWithPeer")
	defer span.End()

	if info.ID == s.host.ID() {
		log.Warn("bootNode ID == localNode ID")
		return nil
	}
	if s.Peers().IsBad(info.ID) {
		return errors.New("refused to connect to bad peer")
	}
	ctx, cancel := context.WithTimeout(ctx, maxDialTimeout)
	defer cancel()

	log.Debug("start connect", "peer info", info)
	if err := s.host.Connect(ctx, info); err != nil {
		s.Peers().Scorers().BadResponsesScorer().Increment(info.ID)
		return err
	}
	return nil
}

func (s *Service) bootnodes() ([]multiaddr.Multiaddr, error) {
	nodes := make([]*enode.Node, 0, len(s.cfg.Discv5BootStrapAddr))
	for _, addr := range s.cfg.Discv5BootStrapAddr {
		bootNode, err := enode.Parse(enode.ValidSchemes, addr)
		if err != nil {
			return []multiaddr.Multiaddr{}, err
		}
		// do not dial bootnodes with their tcp ports not set
		if err := bootNode.Record().Load(enr.WithEntry("tcp", new(enr.TCP))); err != nil {
			if !enr.IsNotFound(err) {
				log.Error("Could not retrieve tcp port", "err", err)
			}
			continue
		}
		nodes = append(nodes, bootNode)
	}
	return convertToMultiAddr(nodes), nil
}

func (s *Service) connectToBootnodes(nodes []multiaddr.Multiaddr) error {
	s.connectWithAllPeers(nodes)
	return nil
}

// ensureBootPeerConnections will attempt to reestablish connection to the peers
// if there are currently no connections to that peer.
func (s *Service) ensureBootPeerConnections(bootnodes []multiaddr.Multiaddr) {

	addrInfos, err := peer.AddrInfosFromP2pAddrs(bootnodes...)
	if err != nil {
		log.Error("Could not convert to peer address info's from multiaddresses", "err", err)
		return
	}
	for _, info := range addrInfos {
		// make each dial non-blocking
		if connState, err := s.peers.ConnState(info.ID); err != nil || connState != peers.PeerDisconnected {
			continue
		}
		if nextValidTime, err := s.peers.NextValidTime(info.ID); err != nil || !time.Now().After(nextValidTime) {
			continue
		}
		go func(info peer.AddrInfo) {
			if err := s.connectWithPeer(s.ctx, info); err != nil {
				log.Warn(fmt.Sprintf("Could not connect with bootnode %s", info.String()), "err", err)
			}
		}(info)
	}
}<|MERGE_RESOLUTION|>--- conflicted
+++ resolved
@@ -43,7 +43,7 @@
 var pollingPeriod = 6 * time.Second
 
 // Refresh rate of ENR set at twice per block.
-var refreshRate = 4 * time.Second
+var refreshRate = 16 * time.Second
 
 // maxBadResponses is the maximum number of bad responses from a peer before we stop talking to it.
 const maxBadResponses = 5
@@ -243,24 +243,12 @@
 	utils.RunEvery(s.ctx, refreshRate, s.RefreshENR)
 	utils.RunEvery(s.ctx, 1*time.Minute, func() {
 		//utils.RunEvery(s.ctx, 5*time.Second, func() {
-		log.Trace("Peer summary", "inbound", len(s.peers.InboundConnected()), "outbound", len(s.peers.OutboundConnected()), "activePeers", len(s.peers.Active()), "disconnectedPeers", len(s.peers.Disconnected()))
-		s.peers.Prune()
+		log.Info("Peer summary", "inbound", len(s.peers.InboundConnected()), "outbound", len(s.peers.OutboundConnected()), "activePeers", len(s.peers.Active()), "disconnectedPeers", len(s.peers.Disconnected()))
+		//s.peers.Prune()
 		for _, p := range s.peers.Active() {
 			//addr, _ := s.peers.Address(p)
 			//IP, _ := s.peers.IP(p)
 			//ENR, _ := s.peers.ENR(p)
-<<<<<<< HEAD
-			dialArgs, _ := s.peers.DialArgs(p)
-			direction, _ := s.peers.Direction(p)
-			connState, _ := s.peers.ConnState(p)
-			chainState, err := s.peers.ChainState(p)
-			if nil != err {
-				log.Error("chainState", "error", err)
-			}
-			// hexutil.Encode([]byte(p))
-
-			log.Debug("Peer details", "perrId", p, "dialArgs", dialArgs, "Direction", direction, "connState", connState, "currentHeight", utils.ConvertH256ToUint256Int(chainState.CurrentHeight).Uint64())
-=======
 
 			params := make([]interface{}, 0)
 			params = append(params, "perrId", p)
@@ -298,7 +286,6 @@
 				"gossipScore", s.peers.Scorers().GossipScorer().Score(p),
 				"Score", s.peers.Scorers().Score(p),
 			)
->>>>>>> 6a4f9c79
 			pids, _ := s.host.Peerstore().SupportsProtocols(p, s.host.Mux().Protocols()...)
 			for _, id := range pids {
 				log.Trace("Protocol details:", "ProtocolID", id)
