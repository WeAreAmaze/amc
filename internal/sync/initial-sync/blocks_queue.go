--- conflicted
+++ resolved
@@ -162,22 +162,9 @@
 	}
 
 	// Define initial state machines.
-<<<<<<< HEAD
-	var startBlockNr *uint256.Int
-	if q.chain.CurrentBlock().Number64().Cmp(uint256.NewInt(0)) == 0 {
-		startBlockNr = uint256.NewInt(1)
-	} else {
-		startBlockNr = q.chain.CurrentBlock().Number64().Clone()
-		if startBlockNr.Cmp(uint256.NewInt(startBackBlock)) == 1 {
-			startBlockNr.SubUint64(startBlockNr, startBackBlock)
-		}
-	}
-=======
-	// currentblock update?
 	startBlockNr := new(uint256.Int).AddUint64(q.chain.CurrentBlock().Number64(), 1)
->>>>>>> 94324c85
 	blocksPerRequest := q.blocksFetcher.blocksPerPeriod
-	for i := startBlockNr.Clone(); i.Cmp(new(uint256.Int).AddUint64(startBlockNr, blocksPerRequest*lookaheadSteps)) == -1; i.AddUint64(i, blocksPerRequest) {
+	for i := startBlockNr.Clone(); i.Cmp(new(uint256.Int).AddUint64(startBlockNr, blocksPerRequest*lookaheadSteps)) == -1; i = i.AddUint64(i, blocksPerRequest) {
 		q.smm.addStateMachine(i)
 	}
 
@@ -290,9 +277,9 @@
 			return m.state, errBlockNrIsTooHigh
 		}
 		blocksPerRequest := q.blocksFetcher.blocksPerPeriod
-		//if q.highestExpectedBlockNr.Cmp(new(uint256.Int).AddUint64(m.start, blocksPerRequest)) < 0 {
-		//	blocksPerRequest = new(uint256.Int).Sub(q.highestExpectedBlockNr, m.start).Uint64() + 1
-		//}
+		if q.highestExpectedBlockNr.Cmp(new(uint256.Int).AddUint64(m.start, blocksPerRequest)) < 0 {
+			blocksPerRequest = new(uint256.Int).Sub(q.highestExpectedBlockNr, m.start).Uint64() + 1
+		}
 		if err := q.blocksFetcher.scheduleRequest(ctx, m.start, blocksPerRequest); err != nil {
 			return m.state, err
 		}
@@ -412,7 +399,7 @@
 
 		// Check if we have enough peers to progress, or sync needs to halt (due to no peers available).
 		//bestFinalizedSlot := q.blocksFetcher.bestFinalizedBlockNr()
-		if q.blocksFetcher.bestFinalizedBlockNr().Cmp(q.chain.CurrentBlock().Number64()) <= 0 {
+		if q.blocksFetcher.bestFinalizedBlockNr().Cmp(q.chain.CurrentBlock().Number64()) >= 0 {
 			return stateSkipped, errNoRequiredPeers
 		}
 
