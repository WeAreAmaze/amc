// Package sync includes all chain-synchronization logic for the AmazeChain node,
// including gossip-sub blocks, txs, and other p2p
// messages, as well as ability to process and respond to block requests
// by peers.
package sync

import (
	"context"
	"github.com/amazechain/amc/common"
	block2 "github.com/amazechain/amc/common/block"
	"github.com/amazechain/amc/common/types"
	"github.com/amazechain/amc/internal/p2p"
	"github.com/amazechain/amc/log"
	"github.com/amazechain/amc/utils"
	lru "github.com/hashicorp/golang-lru/v2"
	"sync"
	"time"

	pubsub "github.com/libp2p/go-libp2p-pubsub"
	"github.com/libp2p/go-libp2p/core/peer"
	"github.com/libp2p/go-libp2p/core/protocol"
	"github.com/pkg/errors"
)

const rangeLimit = 1024
const seenBlockSize = 1000
const badBlockSize = 1000
const syncMetricsInterval = 10 * time.Second

// todo
const ttfbTimeout = 10 * time.Second // TtfbTimeout is the maximum time to wait for first byte of request response (time-to-first-byte).
const respTimeout = 20 * time.Second // RespTimeout is the maximum time for complete response transfer.

// todo
const maxRequestBlocks = 1024

const maintainPeerStatusesInterval = 2 * time.Minute

const resyncInterval = 1 * time.Minute

const enableFullSSZDataLogging = false

var (
	// Seconds in one block.
	pendingBlockExpTime = 8 * time.Second
	errWrongMessage     = errors.New("wrong pubsub message")
	errNilMessage       = errors.New("nil pubsub message")
)

// Common type for functional p2p validation options.
type validationFn func(ctx context.Context) (pubsub.ValidationResult, error)

// config to hold dependencies for the sync service.
type config struct {
	p2p         p2p.P2P
	chain       common.IBlockChain
	initialSync Checker
}

// This defines the interface for interacting with block chain service
type blockchainService interface {
}

// Service is responsible for handling all run time p2p related operations as the
// main entry point for network messages.
type Service struct {
	cfg    *config
	ctx    context.Context
	cancel context.CancelFunc

	subHandler  *subTopicHandler
	rateLimiter *limiter

	seenBlockCache *lru.Cache[types.Hash, *block2.Block]
	seenBlockLock  sync.RWMutex
	badBlockLock   sync.RWMutex
	badBlockCache  *lru.Cache[types.Hash, bool]

	validateBlockLock               sync.RWMutex
	seenExitLock                    sync.RWMutex
	seenSyncMessageLock             sync.RWMutex
	seenSyncContributionLock        sync.RWMutex
	syncContributionBitsOverlapLock sync.RWMutex
}

// NewService initializes new regular sync service.
func NewService(ctx context.Context, opts ...Option) *Service {
	ctx, cancel := context.WithCancel(ctx)
	r := &Service{
		ctx:    ctx,
		cancel: cancel,
		cfg:    &config{},
	}

	for _, opt := range opts {
		if err := opt(r); err != nil {
			return nil
		}
	}

	r.subHandler = newSubTopicHandler()
	r.rateLimiter = newRateLimiter(r.cfg.p2p)
	r.initCaches()

	r.registerRPCHandlers()

	digest, err := r.currentForkDigest()
	if err != nil {
		panic("Could not retrieve current fork digest")
	}
	r.registerSubscribers(digest)
	//go r.forkWatcher()

	return r
}

// Start the regular sync service.
func (s *Service) Start() {
	s.cfg.p2p.AddConnectionHandler(s.reValidatePeer, s.sendGoodbye)
<<<<<<< HEAD
	s.cfg.p2p.AddDisconnectionHandler(func(_ context.Context, id peer.ID) error {
		// no-op
		s.cfg.p2p.Peers()
		log.Error("disconnect peer", "peer", id)
=======
	s.cfg.p2p.AddDisconnectionHandler(func(_ context.Context, p peer.ID) error {
		// no-op
		//for no reason disconnect
		//todo
		if nextValidTime, err := s.cfg.p2p.Peers().NextValidTime(p); err == nil && time.Now().After(nextValidTime) {
			s.cfg.p2p.Peers().SetNextValidTime(p, time.Now().Add(10*time.Minute))
		}
>>>>>>> 6a4f9c79
		return nil
	})
	s.cfg.p2p.AddPingMethod(s.sendPingRequest)
	s.maintainPeerStatuses()
	s.resyncIfBehind()

	// Update sync metrics.
	utils.RunEvery(s.ctx, syncMetricsInterval, s.updateMetrics)
}

// Stop the regular sync service.
func (s *Service) Stop() error {
	defer func() {
		if s.rateLimiter != nil {
			s.rateLimiter.free()
		}
	}()
	// Removing RPC Stream handlers.
	for _, p := range s.cfg.p2p.Host().Mux().Protocols() {
		s.cfg.p2p.Host().RemoveStreamHandler(protocol.ID(p))
	}
	// Deregister Topic Subscribers.
	for _, t := range s.cfg.p2p.PubSub().GetTopics() {
		s.unSubscribeFromTopic(t)
	}
	defer s.cancel()
	return nil
}

// Status of the currently running regular sync service.
func (s *Service) Status() error {
	// If our HighestBlockNumber lower than our peers are reporting then we might be out of sync.
	if s.cfg.chain.CurrentBlock().Number64().Uint64()+1 < s.cfg.p2p.Peers().HighestBlockNumber().Uint64() {
		return errors.New("out of sync")
	}
	return nil
}

// This initializes the caches to update seen beacon objects coming in from the wire
// and prevent DoS.
func (s *Service) initCaches() {
	s.badBlockCache, _ = lru.New[types.Hash, bool](seenBlockSize)
	s.seenBlockCache, _ = lru.New[types.Hash, *block2.Block](badBlockSize)
}

// marks the chain as having started.
func (s *Service) markForChainStart() {
	//s.chainStarted.Set()
}

// Checker defines a struct which can verify whether a node is currently
// synchronizing a chain with the rest of peers in the network.
type Checker interface {
	Syncing() bool
	Synced() bool
	Status() error
	Resync() error
}<|MERGE_RESOLUTION|>--- conflicted
+++ resolved
@@ -117,20 +117,15 @@
 // Start the regular sync service.
 func (s *Service) Start() {
 	s.cfg.p2p.AddConnectionHandler(s.reValidatePeer, s.sendGoodbye)
-<<<<<<< HEAD
 	s.cfg.p2p.AddDisconnectionHandler(func(_ context.Context, id peer.ID) error {
 		// no-op
-		s.cfg.p2p.Peers()
+		//s.cfg.p2p.Peers()
 		log.Error("disconnect peer", "peer", id)
-=======
-	s.cfg.p2p.AddDisconnectionHandler(func(_ context.Context, p peer.ID) error {
-		// no-op
 		//for no reason disconnect
 		//todo
-		if nextValidTime, err := s.cfg.p2p.Peers().NextValidTime(p); err == nil && time.Now().After(nextValidTime) {
-			s.cfg.p2p.Peers().SetNextValidTime(p, time.Now().Add(10*time.Minute))
+		if nextValidTime, err := s.cfg.p2p.Peers().NextValidTime(id); err == nil && time.Now().After(nextValidTime) {
+			s.cfg.p2p.Peers().SetNextValidTime(id, time.Now().Add(10*time.Minute))
 		}
->>>>>>> 6a4f9c79
 		return nil
 	})
 	s.cfg.p2p.AddPingMethod(s.sendPingRequest)
