// Copyright 2023 The AmazeChain Authors
// This file is part of the AmazeChain library.
//
// The AmazeChain library is free software: you can redistribute it and/or modify
// it under the terms of the GNU Lesser General Public License as published by
// the Free Software Foundation, either version 3 of the License, or
// (at your option) any later version.
//
// The AmazeChain library is distributed in the hope that it will be useful,
// but WITHOUT ANY WARRANTY; without even the implied warranty of
// MERCHANTABILITY or FITNESS FOR A PARTICULAR PURPOSE. See the
// GNU Lesser General Public License for more details.
//
// You should have received a copy of the GNU Lesser General Public License
// along with the AmazeChain library. If not, see <http://www.gnu.org/licenses/>.

package state

import (
	"fmt"
	"github.com/amazechain/amc/common/account"
	"github.com/amazechain/amc/modules/changeset"

	"github.com/amazechain/amc/common/hexutil"
	"github.com/amazechain/amc/common/types"
	"github.com/amazechain/amc/internal/avm/common"
	"github.com/amazechain/amc/modules"
	"github.com/holiman/uint256"
	"github.com/ledgerwatch/erigon-lib/kv"
)

// ChangeSetWriter is a mock StateWriter that accumulates changes in-memory into ChangeSets.
type ChangeSetWriter struct {
	db             kv.RwTx
	accountChanges map[types.Address][]byte
	storageChanged map[types.Address]bool
	storageChanges map[string][]byte
	blockNumber    uint64
}

func NewChangeSetWriter() *ChangeSetWriter {
	return &ChangeSetWriter{
		accountChanges: make(map[types.Address][]byte),
		storageChanged: make(map[types.Address]bool),
		storageChanges: make(map[string][]byte),
	}
}
func NewChangeSetWriterPlain(db kv.RwTx, blockNumber uint64) *ChangeSetWriter {
	return &ChangeSetWriter{
		db:             db,
		accountChanges: make(map[types.Address][]byte),
		storageChanged: make(map[types.Address]bool),
		storageChanges: make(map[string][]byte),
		blockNumber:    blockNumber,
	}
}

func (w *ChangeSetWriter) GetAccountChanges() (*changeset.ChangeSet, error) {
	cs := changeset.NewAccountChangeSet()
	for address, val := range w.accountChanges {
		if err := cs.Add(common.CopyBytes(address[:]), val); err != nil {
			return nil, err
		}
	}
	return cs, nil
}
func (w *ChangeSetWriter) GetStorageChanges() (*changeset.ChangeSet, error) {
	cs := changeset.NewStorageChangeSet()
	for key, val := range w.storageChanges {
		if err := cs.Add([]byte(key), val); err != nil {
			return nil, err
		}
	}
	return cs, nil
}

func accountsEqual(a1, a2 *account.StateAccount) bool {
	if a1.Nonce != a2.Nonce {
		return false
	}
	if !a1.Initialised {
		if a2.Initialised {
			return false
		}
	} else if !a2.Initialised {
		return false
	} else if a1.Balance.Cmp(&a2.Balance) != 0 {
		return false
	}
	if a1.IsEmptyCodeHash() {
		if !a2.IsEmptyCodeHash() {
			return false
		}
	} else if a2.IsEmptyCodeHash() {
		return false
	} else if a1.CodeHash != a2.CodeHash {
		return false
	}
	return true
}

func (w *ChangeSetWriter) UpdateAccountData(address types.Address, original, account *account.StateAccount) error {
	//fmt.Printf("balance,%x,%d\n", address, &account.Balance)
	if !accountsEqual(original, account) || w.storageChanged[address] {
		w.accountChanges[address] = originalAccountData(original, true /*omitHashes*/)
	}
	return nil
}

func (w *ChangeSetWriter) UpdateAccountCode(address types.Address, incarnation uint16, codeHash types.Hash, code []byte) error {
	//fmt.Printf("code,%x,%x\n", address, code)
	return nil
}

func (w *ChangeSetWriter) DeleteAccount(address types.Address, original *account.StateAccount) error {
	//fmt.Printf("delete,%x\n", address)
	if original == nil || !original.Initialised {
		return nil
	}
	w.accountChanges[address] = originalAccountData(original, false)
	return nil
}

func (w *ChangeSetWriter) WriteAccountStorage(address types.Address, incarnation uint16, key *types.Hash, original, value *uint256.Int) error {
	//fmt.Printf("storage,%x,%x,%x\n", address, *key, value.Bytes())
	if *original == *value {
		return nil
	}

	compositeKey := modules.PlainGenerateCompositeStorageKey(address.Bytes(), incarnation, key.Bytes())

	w.storageChanges[string(compositeKey)] = original.Bytes()
	w.storageChanged[address] = true

	return nil
}

func (w *ChangeSetWriter) CreateContract(address types.Address) error {
	return nil
}

func (w *ChangeSetWriter) WriteChangeSets() error {
<<<<<<< HEAD
	if w.blockNumber == 547600 {
		changeset.Truncate(w.db, 547600)
	}
=======
>>>>>>> 1712aa41
	accountChanges, err := w.GetAccountChanges()
	if err != nil {
		return err
	}
	if err = changeset.Mapper[modules.AccountChangeSet].Encode(w.blockNumber, accountChanges, func(k, v []byte) error {
		if err = w.db.AppendDup(modules.AccountChangeSet, k, v); err != nil {
			return err
		}
		return nil
	}); err != nil {
		return err
	}

	storageChanges, err := w.GetStorageChanges()
	if err != nil {
		return err
	}
	if storageChanges.Len() == 0 {
		return nil
	}
	if err = changeset.Mapper[modules.StorageChangeSet].Encode(w.blockNumber, storageChanges, func(k, v []byte) error {
		if err = w.db.AppendDup(modules.StorageChangeSet, k, v); err != nil {
			return err
		}
		return nil
	}); err != nil {
		return err
	}
	return nil
}

func (w *ChangeSetWriter) WriteHistory() error {
	accountChanges, err := w.GetAccountChanges()
	if err != nil {
		return err
	}
	err = writeIndex(w.blockNumber, accountChanges, modules.AccountsHistory, w.db)
	if err != nil {
		return err
	}

	storageChanges, err := w.GetStorageChanges()
	if err != nil {
		return err
	}
	err = writeIndex(w.blockNumber, storageChanges, modules.StorageHistory, w.db)
	if err != nil {
		return err
	}

	return nil
}

func (w *ChangeSetWriter) PrintChangedAccounts() {
	fmt.Println("Account Changes")
	for k := range w.accountChanges {
		fmt.Println(hexutil.Encode(k.Bytes()))
	}
	fmt.Println("------------------------------------------")
}<|MERGE_RESOLUTION|>--- conflicted
+++ resolved
@@ -140,12 +140,6 @@
 }
 
 func (w *ChangeSetWriter) WriteChangeSets() error {
-<<<<<<< HEAD
-	if w.blockNumber == 547600 {
-		changeset.Truncate(w.db, 547600)
-	}
-=======
->>>>>>> 1712aa41
 	accountChanges, err := w.GetAccountChanges()
 	if err != nil {
 		return err
